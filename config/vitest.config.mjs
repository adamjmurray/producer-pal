--- conflicted
+++ resolved
@@ -79,17 +79,10 @@
 
       // Do not let test coverage drop:
       thresholds: {
-<<<<<<< HEAD
-        statements: 87.2,
-        branches: 81.5,
-        functions: 87.9,
-        lines: 87.7,
-=======
-        statements: 90, /// Keep above 90
-        branches: 84.6, // TODO: try to get to 85
-        functions: 90, // Keep above 90
-        lines: 90, /// Keep above 90
->>>>>>> ae69feec
+        statements: 87.4, // TODO: get to 90
+        branches: 81.7, // TODO: get to 85
+        functions: 88.5, // TODO: get to 90
+        lines: 87.9, // TODO: get to 90
       },
     },
   },

import { GoogleGenAI, FunctionCallingConfigMode } from "@google/genai/web";
import type { Chat, ThinkingConfig, Tool, Part } from "@google/genai/web";
import { Client } from "@modelcontextprotocol/sdk/client/index.js";
import { StreamableHTTPClientTransport } from "@modelcontextprotocol/sdk/client/streamableHttp.js";
import type { GeminiMessage } from "../types/messages.js";

// Configuration for GeminiClient
export interface GeminiClientConfig {
  mcpUrl?: string;
  model?: string;
  temperature?: number;
  systemInstruction?: string;
  thinkingConfig?: ThinkingConfig;
  chatHistory?: GeminiMessage[];
  enabledTools?: Record<string, boolean>;
}

/**
 * Client for interacting with the Gemini API with MCP (Model Context Protocol) tool support.
 *
 * Returns chat history in Gemini's raw API format:
 * - Each turn has a `role` ("user" or "model")
 * - Each turn has `parts` array containing:
 *   - `{ text: string }` - text content
 *   - `{ text: string, thought: true }` - thinking content
 *   - `{ functionCall: { name: string, args: object } }` - tool call request
 *   - `{ functionResponse: { name: string, response: object } }` - tool call result (in separate user turn)
 *
 * Example raw history:
 * ```js
 * [
 *   { role: "user", parts: [{ text: "Hello" }] },
 *   { role: "model", parts: [{ text: "Hi there!" }] },
 *   { role: "model", parts: [{ functionCall: { name: "search", args: { query: "foo" } } }] },
 *   { role: "user", parts: [{ functionResponse: { name: "search", response: { content: [{ text: "result" }] } } }] },
 *   { role: "model", parts: [{ text: "Based on the search..." }] }
 * ]
 * ```
 *
 * For UI-friendly format, use formatGeminiMessages() from gemini-formatter.js
 */
export class GeminiClient {
  ai: GoogleGenAI;
  mcpUrl: string;
  config: GeminiClientConfig;
  chat: Chat | null;
  mcpClient: Client | null;
  chatHistory: GeminiMessage[];
  chatConfig: Record<string, unknown> | null;
  hadFunctionCallsInLastTurn: boolean;

  /**
   * @param {string} apiKey - Gemini API key
   * @param {GeminiClientConfig} config - Configuration options
   */
  constructor(apiKey: string, config: GeminiClientConfig = {}) {
    this.ai = new GoogleGenAI({ apiKey });
    this.mcpUrl = config.mcpUrl ?? "http://localhost:3350/mcp";
    this.config = config;
    this.chat = null;
    this.mcpClient = null;
    this.chatHistory = config.chatHistory ?? [];
    this.chatConfig = null;
    this.hadFunctionCallsInLastTurn = false;
  }

  /**
   * Tests connection to the MCP server without creating a client instance.
   * @param {string} mcpUrl - MCP server URL to test
   * @throws If connection fails
   */
  static async testConnection(
    mcpUrl = "http://localhost:3350/mcp",
  ): Promise<void> {
    const transport = new StreamableHTTPClientTransport(new URL(mcpUrl));
    const client = new Client({
      name: "producer-pal-chat-ui-test",
      version: "1.0.0",
    });
    await client.connect(transport);
    await client.close();
  }

  /**
   * Initializes the MCP connection and creates a Gemini chat session with MCP tools.
   * Must be called before sending messages.
   * @throws If MCP connection or chat creation fails
   */
  async initialize(): Promise<void> {
    // Connect to MCP server
    const transport = new StreamableHTTPClientTransport(new URL(this.mcpUrl));
    this.mcpClient = new Client({
      name: "producer-pal-chat-ui",
      version: "1.0.0",
    });
    await this.mcpClient.connect(transport);

    // List and filter MCP tools
    const toolsResult = await this.mcpClient.listTools();
    const enabledTools = this.config.enabledTools;
    const filteredTools = enabledTools
      ? toolsResult.tools.filter((tool) => enabledTools[tool.name] !== false)
      : toolsResult.tools;

    // Convert MCP tools to Gemini format
    const tools: Tool[] =
      filteredTools.length > 0
        ? [
            {
              functionDeclarations: filteredTools.map((tool) => ({
                name: tool.name,
                description: tool.description,
                parametersJsonSchema: tool.inputSchema,
              })),
            },
          ]
        : [];

    // Get enabled tool names for validation
    const enabledToolNames =
      filteredTools.length > 0
        ? filteredTools.map((tool) => tool.name)
        : undefined;

    // Create chat with filtered MCP tools
    this.chatConfig = {
      ...(tools.length > 0 ? { tools } : {}),
      ...(enabledToolNames && enabledToolNames.length > 0
        ? {
            toolConfig: {
              functionCallingConfig: {
                mode: FunctionCallingConfigMode.VALIDATED,
                allowedFunctionNames: enabledToolNames,
              },
            },
          }
        : {}),
      ...this.config,
    };

    this.chat = this.ai.chats.create({
      model: this.config.model ?? "gemini-2.5-flash-lite",
      config: this.chatConfig,
      history: this.chatHistory,
    });
  }

  /**
   * Sends a message to Gemini and streams back the chat history as it updates.
   *
   * This async generator yields the full chat history after each update, allowing
   * consumers to track the conversation state in real-time. The history includes
   * the user's message, model responses, tool calls, and tool results.
   *
   * With manual tool execution, the method will automatically execute tool calls
   * and continue the conversation until the model stops requesting tools.
   *
<<<<<<< HEAD
   * @param message - User message to send
   * @param abortSignal
=======
   * @param {string} message - User message to send
   * @param {AbortSignal} [abortSignal] - Optional abort signal
>>>>>>> 096ef952
   * @yields Complete chat history in Gemini's raw format after each update
   * @throws If chat is not initialized or if message sending fails
   *
   * @example
   * const stream = client.sendMessage("Hello");
   * for await (const history of stream) {
   *   console.log("Current history:", history);
   *   // History grows as model responds:
   *   // [{ role: "user", parts: [{ text: "Hello" }] }]
   *   // [{ role: "user", ... }, { role: "model", parts: [{ text: "Hi" }] }]
   * }
   */
  async *sendMessage(
    message: string,
    abortSignal?: AbortSignal,
  ): AsyncGenerator<GeminiMessage[], void, unknown> {
    this.validateInitialized();

    // Add initial user message
    const userMessage: GeminiMessage = {
      role: "user",
      parts: [{ text: message }],
    };
    this.chatHistory.push(userMessage);
    yield this.chatHistory;

    // Manual tool calling loop
    let continueLoop = true;
    const maxIterations = 10;
    let iteration = 0;
    let isFirstMessage = true;

    while (continueLoop && iteration < maxIterations) {
      iteration++;

      // Process message turn and yield updates
      yield* this.processMessageTurn(message, isFirstMessage);

      continueLoop = await this.shouldContinueLoop(abortSignal);
      isFirstMessage = false;
    }

    this.warnIfMaxIterationsReached(iteration, maxIterations);
  }

  /**
   * Validates that the chat and MCP client are initialized
   * @throws If not initialized
   */
  private validateInitialized(): void {
    if (!this.chat || !this.mcpClient) {
      throw new Error("Chat not initialized. Call initialize() first.");
    }
  }

  /**
   * Processes a single turn: sends message, processes response, and executes tools
   * Yields history updates as they occur
   * @param {string} message - User message to send
   * @param {boolean} isFirstMessage - Whether this is the first message in the turn
   * @returns {AsyncGenerator} - Generator yielding chat history updates
   */
  private async *processMessageTurn(
    message: string,
    isFirstMessage: boolean,
  ): AsyncGenerator<GeminiMessage[], void, unknown> {
    // Send message and stream response
    if (!this.chat) return;

<<<<<<< HEAD
          // Ensure parts array exists (SDK type allows it to be optional)
          currentTurn.parts ??= [];

          // Merge text chunks: if current part is text and last part is also text with same thought flag,
          // append to existing text instead of creating a new part
          const lastPart = currentTurn.parts.at(-1);
          if (
            // if consecutive parts are text, we potentially can concatenate
            part.text &&
            lastPart?.text &&
            // if we switch between thoughts and normal text, don't concatenate:
            Boolean(part.thought) === Boolean(lastPart.thought) &&
            // if anything has a thoughtSignature, don't concatenate (https://ai.google.dev/gemini-api/docs/thinking#signatures):
            !lastPart.thoughtSignature &&
            !part.thoughtSignature
          ) {
            lastPart.text += part.text;
          } else {
            currentTurn.parts.push(part);
          }
=======
    const stream = await this.chat.sendMessageStream({
      message: isFirstMessage ? message : "",
    });
>>>>>>> 096ef952

    // Process stream chunks and yield updates
    yield* this.processStreamChunks(stream);

    // Execute tool calls if present
    yield* this.executePendingToolCalls();
  }

  /**
   * Processes incoming stream chunks from the model response
   * @param {AsyncIterable<unknown>} stream - Stream of response chunks from the model
   * @returns {AsyncGenerator} - Generator yielding chat history updates
   */
  private async *processStreamChunks(
    stream: AsyncIterable<unknown>,
  ): AsyncGenerator<GeminiMessage[], void, unknown> {
    let currentTurn: GeminiMessage | null = null;

    for await (const chunk of stream) {
      const chunkAny = chunk as {
        candidates?: { content?: { role?: string; parts?: Part[] } }[];
      };
      const response = chunkAny.candidates?.[0];
      if (!response?.content) continue;
      const content = response.content;
      const role = content.role;
      const parts = content.parts ?? [];

      if (!role) continue;

      for (const part of parts) {
        // eslint-disable-next-line @typescript-eslint/prefer-optional-chain
        if (!currentTurn || currentTurn.role !== role) {
          currentTurn = { role, parts: [] } as GeminiMessage;
          this.chatHistory.push(currentTurn);
        }

        // Ensure parts array exists (SDK type allows it to be optional)
        currentTurn.parts ??= [];

        // Handle text merging or add new part
        this.addOrMergePartToTurn(currentTurn, part);

        yield this.chatHistory;
      }
    }
  }

  /**
   * Executes pending tool calls from the last message
   */
  private async *executePendingToolCalls(): AsyncGenerator<
    GeminiMessage[],
    void,
    unknown
  > {
    const lastMessage = this.chatHistory.at(-1);

    const hasFunctionCalls = this.hasUnexecutedFunctionCalls(lastMessage);
    this.hadFunctionCallsInLastTurn = hasFunctionCalls;

    if (!hasFunctionCalls) {
      return;
    }

    // Execute tool calls
    const functionResponseParts = await this.executeToolCalls(lastMessage);

    // Add function responses
    const functionResponseMessage: GeminiMessage = {
      role: "user",
      parts: functionResponseParts as Part[],
    };
    this.chatHistory.push(functionResponseMessage);
    yield this.chatHistory;

    // Recreate chat with updated history
    this.recreateChatWithHistory();
  }

  /**
   * Determines if the loop should continue
   * @param {AbortSignal} [abortSignal] - Optional abort signal to check
   * @returns {boolean} - Whether the loop should continue
   */
  private async shouldContinueLoop(
    abortSignal?: AbortSignal,
  ): Promise<boolean> {
    if (abortSignal?.aborted) {
      return false;
    }
    // Continue the loop if the last turn had tool calls
    // (chat has been recreated with tool responses included)
    return this.hadFunctionCallsInLastTurn;
  }

  /**
   * Warns if max iterations reached
   * @param {number} iteration - Current iteration count
   * @param {number} maxIterations - Maximum allowed iterations
   */
  private warnIfMaxIterationsReached(
    iteration: number,
    maxIterations: number,
  ): void {
    if (iteration >= maxIterations) {
      console.warn(
        "Gemini tool calling loop reached max iterations:",
        maxIterations,
      );
    }
  }

  /**
   * Adds a part to the current turn, merging text if possible
   * @param {GeminiMessage} currentTurn - Current message turn being built
   * @param {Part} part - Part to add to the turn
   */
  private addOrMergePartToTurn(currentTurn: GeminiMessage, part: Part): void {
    const lastPart = currentTurn.parts?.at(-1);
    const partAny = part as {
      text?: string;
      thought?: boolean;
      thoughtSignature?: unknown;
    };

    if (this.shouldMergeWithLastPart(partAny, lastPart)) {
      const lastPartAny = lastPart as { text?: string };
      if (lastPartAny.text && partAny.text) {
        lastPartAny.text += partAny.text;
      }
    } else {
      currentTurn.parts?.push(part);
    }
  }

  /**
   * Determines if a text part should be merged with the last part
   * @param {object} part - Part being evaluated for merging
   * @param {string} [part.text] - Text content of the part
   * @param {boolean} [part.thought] - Whether this is a thought part
   * @param {unknown} [part.thoughtSignature] - Thought signature if present
   * @param {unknown} lastPart - Last part in the current turn
   * @returns {boolean} - Whether the part should be merged with the last part
   */
  private shouldMergeWithLastPart(
    part: { text?: string; thought?: boolean; thoughtSignature?: unknown },
    lastPart: unknown | undefined,
  ): boolean {
    const lastPartAny = lastPart as
      | {
          text?: string;
          thought?: boolean;
          thoughtSignature?: unknown;
        }
      | undefined;

    return (
      // if consecutive parts are text, we potentially can concatenate
      Boolean(part.text) &&
      Boolean(lastPartAny?.text) &&
      // if we switch between thoughts and normal text, don't concatenate:
      Boolean(part.thought) === Boolean(lastPartAny?.thought) &&
      // if anything has a thoughtSignature, don't concatenate:
      !lastPartAny?.thoughtSignature &&
      !part.thoughtSignature
    );
  }

  /**
   * Checks if the last message contains unexecuted function calls
   * @param {GeminiMessage} [lastMessage] - Last message in chat history
   * @returns {boolean} - Whether the message contains unexecuted function calls
   */
  private hasUnexecutedFunctionCalls(
    lastMessage: GeminiMessage | undefined,
  ): boolean {
    return (
      lastMessage?.role === "model" &&
      Boolean(lastMessage.parts?.some((part) => this.isToolCall(part)))
    );
  }

  /**
   * Checks if a part is a tool call
   * @param {unknown} part - Part to check
   * @returns {boolean} - Whether the part is a tool call
   */
  private isToolCall(part: unknown): boolean {
    const partAny = part as { functionCall?: unknown };
    return Boolean(partAny.functionCall);
  }

  /**
   * Executes all tool calls in the message
   * @param {GeminiMessage} [lastMessage] - Last message containing tool calls
   * @returns {Array} - Array of function response parts
   */
  private async executeToolCalls(
    lastMessage: GeminiMessage | undefined,
  ): Promise<unknown[]> {
    const functionResponseParts: unknown[] = [];

    for (const part of lastMessage?.parts ?? []) {
      if (!this.isToolCall(part)) continue;

      const toolResponsePart = await this.executeSingleTool(
        part as {
          functionCall?: { name?: string; args?: unknown };
        },
      );
      functionResponseParts.push(toolResponsePart);
    }

    return functionResponseParts;
  }

  /**
   * Executes a single tool call and returns the response part
   * @param {object} part - Part containing the function call
   * @param {object} [part.functionCall] - Function call details
   * @param {string} [part.functionCall.name] - Name of the function to call
   * @param {unknown} [part.functionCall.args] - Arguments for the function call
   * @returns {object} - Function response part
   */
  private async executeSingleTool(part: {
    functionCall?: { name?: string; args?: unknown };
  }): Promise<unknown> {
    const functionCall = part.functionCall;

    if (!this.mcpClient) {
      return this.buildErrorResponse(
        new Error("MCP client not initialized"),
        functionCall?.name,
      );
    }

    try {
      const result = await this.mcpClient.callTool({
        name: functionCall?.name ?? "",
        arguments: functionCall?.args as Record<string, unknown>,
      });

      return {
        functionResponse: {
          name: functionCall?.name,
          response: this.isErrorResult(result) ? { error: result } : result,
        },
      };
    } catch (error) {
      return this.buildErrorResponse(error, functionCall?.name);
    }
  }

  /**
   * Checks if a tool result is an error
   * @param {unknown} result - Tool result to check
   * @returns {boolean} - Whether the result is an error
   */
  private isErrorResult(result: unknown): boolean {
    const resultAny = result as { isError?: boolean };
    return Boolean(resultAny.isError);
  }

  /**
   * Builds an error response part from a caught error
   * @param {unknown} error - Error that was caught
   * @param {string} [toolName] - Name of the tool that failed
   * @returns {object} - Error response part
   */
  private buildErrorResponse(
    error: unknown,
    toolName: string | undefined,
  ): unknown {
    return {
      functionResponse: {
        name: toolName,
        response: {
          error: error instanceof Error ? error.message : String(error),
          isError: true,
        },
      },
    };
  }

  /**
   * Recreates the chat instance with updated history
   */
  private recreateChatWithHistory(): void {
    if (this.chatConfig) {
      this.chat = this.ai.chats.create({
        model: this.config.model ?? "gemini-2.5-flash-lite",
        config: this.chatConfig,
        history: this.chatHistory,
      });
    }
  }
}<|MERGE_RESOLUTION|>--- conflicted
+++ resolved
@@ -155,13 +155,8 @@
    * With manual tool execution, the method will automatically execute tool calls
    * and continue the conversation until the model stops requesting tools.
    *
-<<<<<<< HEAD
-   * @param message - User message to send
-   * @param abortSignal
-=======
    * @param {string} message - User message to send
    * @param {AbortSignal} [abortSignal] - Optional abort signal
->>>>>>> 096ef952
    * @yields Complete chat history in Gemini's raw format after each update
    * @throws If chat is not initialized or if message sending fails
    *
@@ -231,32 +226,9 @@
     // Send message and stream response
     if (!this.chat) return;
 
-<<<<<<< HEAD
-          // Ensure parts array exists (SDK type allows it to be optional)
-          currentTurn.parts ??= [];
-
-          // Merge text chunks: if current part is text and last part is also text with same thought flag,
-          // append to existing text instead of creating a new part
-          const lastPart = currentTurn.parts.at(-1);
-          if (
-            // if consecutive parts are text, we potentially can concatenate
-            part.text &&
-            lastPart?.text &&
-            // if we switch between thoughts and normal text, don't concatenate:
-            Boolean(part.thought) === Boolean(lastPart.thought) &&
-            // if anything has a thoughtSignature, don't concatenate (https://ai.google.dev/gemini-api/docs/thinking#signatures):
-            !lastPart.thoughtSignature &&
-            !part.thoughtSignature
-          ) {
-            lastPart.text += part.text;
-          } else {
-            currentTurn.parts.push(part);
-          }
-=======
     const stream = await this.chat.sendMessageStream({
       message: isFirstMessage ? message : "",
     });
->>>>>>> 096ef952
 
     // Process stream chunks and yield updates
     yield* this.processStreamChunks(stream);

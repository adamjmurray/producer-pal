--- conflicted
+++ resolved
@@ -4,27 +4,21 @@
 interface ChatInputProps {
   handleSend: (message: string) => Promise<void>;
   isAssistantResponding: boolean;
-<<<<<<< HEAD
+  onStop: () => void;
   apiKey?: string;
   model?: string;
   temperature?: number;
   enableVoice?: boolean;
-=======
-  onStop: () => void;
->>>>>>> 422e255f
 }
 
 export function ChatInput({
   handleSend,
   isAssistantResponding,
-<<<<<<< HEAD
+  onStop,
   apiKey = "",
   model = "models/gemini-2.0-flash-exp",
   temperature = 1.0,
   enableVoice = false,
-=======
-  onStop,
->>>>>>> 422e255f
 }: ChatInputProps) {
   const [input, setInput] = useState("");
 
@@ -59,7 +53,6 @@
           rows={2}
         />
         <div className="flex flex-col gap-2">
-<<<<<<< HEAD
           {enableVoice && apiKey && (
             <VoiceInput
               apiKey={apiKey}
@@ -69,7 +62,6 @@
               disabled={isAssistantResponding}
             />
           )}
-=======
           <button
             onClick={onStop}
             disabled={!isAssistantResponding}
@@ -77,7 +69,6 @@
           >
             Stop
           </button>
->>>>>>> 422e255f
           <button
             onClick={handleSendClick}
             disabled={isAssistantResponding || !input.trim()}

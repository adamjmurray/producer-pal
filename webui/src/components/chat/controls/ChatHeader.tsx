--- conflicted
+++ resolved
@@ -39,15 +39,6 @@
 
 /**
  * Header component for chat UI
-<<<<<<< HEAD
- * @param {ChatHeaderProps} root0 - Component props
- * @param {"connected" | "connecting" | "error"} root0.mcpStatus - MCP connection status
- * @param {string | null} root0.activeModel - Active model identifier
- * @param {Provider | null} root0.activeProvider - Active provider
- * @param {boolean} root0.hasMessages - Whether conversation has messages
- * @param {() => void} root0.onOpenSettings - Callback to open settings
- * @param {() => void} root0.onClearConversation - Callback to clear conversation
-=======
  * @param {ChatHeaderProps} props - Component props
  * @param {"connected" | "connecting" | "error"} props.mcpStatus - MCP connection status
  * @param {string | null} props.activeModel - Active model identifier
@@ -57,7 +48,6 @@
  * @param {boolean} props.hasMessages - Whether conversation has messages
  * @param {() => void} props.onOpenSettings - Callback to open settings
  * @param {() => void} props.onClearConversation - Callback to clear conversation
->>>>>>> 4ae995e2
  * @returns {JSX.Element} - React component
  */
 export function ChatHeader({
@@ -121,12 +111,9 @@
             {getProviderName(activeProvider)} | {getModelName(activeModel)}
           </span>
         )}
-<<<<<<< HEAD
-=======
         <span className="text-xs text-gray-500 dark:text-gray-400">
           {enabledToolsCount}/{totalToolsCount} tools
         </span>
->>>>>>> 4ae995e2
         <button
           onClick={onOpenSettings}
           className="text-xs px-2 py-1 bg-gray-200 dark:bg-gray-700 rounded hover:bg-gray-300 dark:hover:bg-gray-600"

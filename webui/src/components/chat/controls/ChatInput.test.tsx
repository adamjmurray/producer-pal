/**
 * @vitest-environment happy-dom
 */
import { render, screen, fireEvent } from "@testing-library/preact";
import { describe, expect, it, vi } from "vitest";
import { ChatInput } from "./ChatInput";
import type { Provider } from "../../../types/settings";

const defaultProps = {
  provider: "gemini" as Provider,
  model: "gemini-2.0-flash-thinking",
  defaultThinking: "Auto",
  defaultTemperature: 1.0,
};

describe("ChatInput", () => {
  const defaultProps = {
    handleSend: vi.fn(),
    isAssistantResponding: false,
    onStop: vi.fn(),
    thinking: "Auto",
    temperature: 1.0,
  };

  describe("rendering", () => {
    it("renders textarea", () => {
<<<<<<< HEAD
      const handleSend = vi.fn();
      const onStop = vi.fn();
      render(
        <ChatInput
          handleSend={handleSend}
          isAssistantResponding={false}
          onStop={onStop}
          {...defaultProps}
        />,
      );

=======
      render(<ChatInput {...defaultProps} />);
>>>>>>> 4ae995e2
      expect(screen.getByRole("textbox")).toBeDefined();
    });

    it("renders Send button when not responding", () => {
<<<<<<< HEAD
      const handleSend = vi.fn();
      const onStop = vi.fn();
      render(
        <ChatInput
          handleSend={handleSend}
          isAssistantResponding={false}
          onStop={onStop}
          {...defaultProps}
        />,
      );

=======
      render(<ChatInput {...defaultProps} />);
>>>>>>> 4ae995e2
      expect(screen.getByRole("button", { name: "Send" })).toBeDefined();
    });

    it("renders ... button when responding", () => {
<<<<<<< HEAD
      const handleSend = vi.fn();
      const onStop = vi.fn();
      render(
        <ChatInput
          handleSend={handleSend}
          isAssistantResponding={true}
          onStop={onStop}
          {...defaultProps}
        />,
      );

=======
      render(<ChatInput {...defaultProps} isAssistantResponding={true} />);
>>>>>>> 4ae995e2
      expect(screen.getByRole("button", { name: "..." })).toBeDefined();
    });

    it("shows placeholder text", () => {
<<<<<<< HEAD
      const handleSend = vi.fn();
      const onStop = vi.fn();
      render(
        <ChatInput
          handleSend={handleSend}
          isAssistantResponding={false}
          onStop={onStop}
          {...defaultProps}
        />,
      );

=======
      render(<ChatInput {...defaultProps} />);
>>>>>>> 4ae995e2
      const textarea = screen.getByRole("textbox");
      expect(textarea.getAttribute("placeholder")).toBe(
        "Type a message... (Shift+Enter for new line)",
      );
    });
  });

  describe("thinking and temperature display", () => {
    it("always shows thinking and randomness", () => {
      render(<ChatInput {...defaultProps} />);
      expect(screen.getByText(/Thinking: Auto/)).toBeDefined();
      expect(screen.getByText(/50% random/)).toBeDefined();
    });

    it("shows different thinking modes", () => {
      render(<ChatInput {...defaultProps} thinking="High" />);
      expect(screen.getByText(/Thinking: High/)).toBeDefined();
    });

    it("shows 0% random when temperature is 0", () => {
      render(<ChatInput {...defaultProps} temperature={0} />);
      expect(screen.getByText(/0% random/)).toBeDefined();
    });

    it("shows 100% random when temperature is 2", () => {
      render(<ChatInput {...defaultProps} temperature={2} />);
      expect(screen.getByText(/100% random/)).toBeDefined();
    });

    it("shows 25% random when temperature is 0.5", () => {
      render(<ChatInput {...defaultProps} temperature={0.5} />);
      expect(screen.getByText(/25% random/)).toBeDefined();
    });
  });

  describe("input handling", () => {
    it("updates input value when typing", () => {
<<<<<<< HEAD
      const handleSend = vi.fn();
      const onStop = vi.fn();
      render(
        <ChatInput
          handleSend={handleSend}
          isAssistantResponding={false}
          onStop={onStop}
          {...defaultProps}
        />,
      );
=======
      render(<ChatInput {...defaultProps} />);
>>>>>>> 4ae995e2

      const textarea = screen.getByRole("textbox") as HTMLTextAreaElement;
      fireEvent.input(textarea, { target: { value: "Hello" } });

      expect(textarea.value).toBe("Hello");
    });
  });

  describe("send button", () => {
    it("is disabled when input is empty", () => {
<<<<<<< HEAD
      const handleSend = vi.fn();
      const onStop = vi.fn();
      render(
        <ChatInput
          handleSend={handleSend}
          isAssistantResponding={false}
          onStop={onStop}
          {...defaultProps}
        />,
      );
=======
      render(<ChatInput {...defaultProps} />);
>>>>>>> 4ae995e2

      const button = screen.getByRole("button", {
        name: "Send",
      }) as HTMLButtonElement;
      expect(button.disabled).toBe(true);
    });

    it("is enabled when input has content", () => {
<<<<<<< HEAD
      const handleSend = vi.fn();
      const onStop = vi.fn();
      render(
        <ChatInput
          handleSend={handleSend}
          isAssistantResponding={false}
          onStop={onStop}
          {...defaultProps}
        />,
      );
=======
      render(<ChatInput {...defaultProps} />);
>>>>>>> 4ae995e2

      const textarea = screen.getByRole("textbox");
      fireEvent.input(textarea, { target: { value: "Hello" } });

      const button = screen.getByRole("button", {
        name: "Send",
      }) as HTMLButtonElement;
      expect(button.disabled).toBe(false);
    });

    it("is disabled when assistant is responding", () => {
<<<<<<< HEAD
      const handleSend = vi.fn();
      const onStop = vi.fn();
      render(
        <ChatInput
          handleSend={handleSend}
          isAssistantResponding={true}
          onStop={onStop}
          {...defaultProps}
        />,
      );
=======
      render(<ChatInput {...defaultProps} isAssistantResponding={true} />);
>>>>>>> 4ae995e2

      const textarea = screen.getByRole("textbox");
      fireEvent.input(textarea, { target: { value: "Hello" } });

      const button = screen.getByRole("button", {
        name: "...",
      }) as HTMLButtonElement;
      expect(button.disabled).toBe(true);
    });

    it("is disabled when input is only whitespace", () => {
<<<<<<< HEAD
      const handleSend = vi.fn();
      const onStop = vi.fn();
      render(
        <ChatInput
          handleSend={handleSend}
          isAssistantResponding={false}
          onStop={onStop}
          {...defaultProps}
        />,
      );
=======
      render(<ChatInput {...defaultProps} />);
>>>>>>> 4ae995e2

      const textarea = screen.getByRole("textbox");
      fireEvent.input(textarea, { target: { value: "   " } });

      const button = screen.getByRole("button", {
        name: "Send",
      }) as HTMLButtonElement;
      expect(button.disabled).toBe(true);
    });

    it("calls handleSend with input when clicked", () => {
      const handleSend = vi.fn();
<<<<<<< HEAD
      const onStop = vi.fn();
      render(
        <ChatInput
          handleSend={handleSend}
          isAssistantResponding={false}
          onStop={onStop}
          {...defaultProps}
        />,
      );
=======
      render(<ChatInput {...defaultProps} handleSend={handleSend} />);
>>>>>>> 4ae995e2

      const textarea = screen.getByRole("textbox");
      fireEvent.input(textarea, { target: { value: "Hello" } });

      const button = screen.getByRole("button", { name: "Send" });
      fireEvent.click(button);

      expect(handleSend).toHaveBeenCalledOnce();
      expect(handleSend).toHaveBeenCalledWith("Hello", {
        thinking: "Auto",
        temperature: 1.0,
      });
    });

    it("clears input after sending", () => {
<<<<<<< HEAD
      const handleSend = vi.fn();
      const onStop = vi.fn();
      render(
        <ChatInput
          handleSend={handleSend}
          isAssistantResponding={false}
          onStop={onStop}
          {...defaultProps}
        />,
      );
=======
      render(<ChatInput {...defaultProps} />);
>>>>>>> 4ae995e2

      const textarea = screen.getByRole("textbox") as HTMLTextAreaElement;
      fireEvent.input(textarea, { target: { value: "Hello" } });

      const button = screen.getByRole("button", { name: "Send" });
      fireEvent.click(button);

      expect(textarea.value).toBe("");
    });
  });

  describe("Enter key handling", () => {
    it("sends message on Enter key", () => {
      const handleSend = vi.fn();
<<<<<<< HEAD
      const onStop = vi.fn();
      render(
        <ChatInput
          handleSend={handleSend}
          isAssistantResponding={false}
          onStop={onStop}
          {...defaultProps}
        />,
      );
=======
      render(<ChatInput {...defaultProps} handleSend={handleSend} />);
>>>>>>> 4ae995e2

      const textarea = screen.getByRole("textbox");
      fireEvent.input(textarea, { target: { value: "Hello" } });
      fireEvent.keyDown(textarea, { key: "Enter", shiftKey: false });

      expect(handleSend).toHaveBeenCalledOnce();
      expect(handleSend).toHaveBeenCalledWith("Hello", {
        thinking: "Auto",
        temperature: 1.0,
      });
    });

    it("clears input after Enter key send", () => {
<<<<<<< HEAD
      const handleSend = vi.fn();
      const onStop = vi.fn();
      render(
        <ChatInput
          handleSend={handleSend}
          isAssistantResponding={false}
          onStop={onStop}
          {...defaultProps}
        />,
      );
=======
      render(<ChatInput {...defaultProps} />);
>>>>>>> 4ae995e2

      const textarea = screen.getByRole("textbox") as HTMLTextAreaElement;
      fireEvent.input(textarea, { target: { value: "Hello" } });
      fireEvent.keyDown(textarea, { key: "Enter", shiftKey: false });

      expect(textarea.value).toBe("");
    });

    it("does not send on Shift+Enter", () => {
      const handleSend = vi.fn();
<<<<<<< HEAD
      const onStop = vi.fn();
      render(
        <ChatInput
          handleSend={handleSend}
          isAssistantResponding={false}
          onStop={onStop}
          {...defaultProps}
        />,
      );
=======
      render(<ChatInput {...defaultProps} handleSend={handleSend} />);
>>>>>>> 4ae995e2

      const textarea = screen.getByRole("textbox");
      fireEvent.input(textarea, { target: { value: "Hello" } });
      fireEvent.keyDown(textarea, { key: "Enter", shiftKey: true });

      expect(handleSend).not.toHaveBeenCalled();
    });

    it("does not send when assistant is responding", () => {
      const handleSend = vi.fn();
      render(
        <ChatInput
          {...defaultProps}
          handleSend={handleSend}
          isAssistantResponding={true}
<<<<<<< HEAD
          onStop={onStop}
          {...defaultProps}
=======
>>>>>>> 4ae995e2
        />,
      );

      const textarea = screen.getByRole("textbox");
      fireEvent.input(textarea, { target: { value: "Hello" } });
      fireEvent.keyDown(textarea, { key: "Enter", shiftKey: false });

      expect(handleSend).not.toHaveBeenCalled();
    });

    it("does not send when input is empty", () => {
      const handleSend = vi.fn();
<<<<<<< HEAD
      const onStop = vi.fn();
      render(
        <ChatInput
          handleSend={handleSend}
          isAssistantResponding={false}
          onStop={onStop}
          {...defaultProps}
        />,
      );
=======
      render(<ChatInput {...defaultProps} handleSend={handleSend} />);
>>>>>>> 4ae995e2

      const textarea = screen.getByRole("textbox");
      fireEvent.keyDown(textarea, { key: "Enter", shiftKey: false });

      expect(handleSend).not.toHaveBeenCalled();
    });

    it("does not send when input is only whitespace", () => {
      const handleSend = vi.fn();
<<<<<<< HEAD
      const onStop = vi.fn();
      render(
        <ChatInput
          handleSend={handleSend}
          isAssistantResponding={false}
          onStop={onStop}
          {...defaultProps}
        />,
      );
=======
      render(<ChatInput {...defaultProps} handleSend={handleSend} />);
>>>>>>> 4ae995e2

      const textarea = screen.getByRole("textbox");
      fireEvent.input(textarea, { target: { value: "   " } });
      fireEvent.keyDown(textarea, { key: "Enter", shiftKey: false });

      expect(handleSend).not.toHaveBeenCalled();
    });
  });

  describe("per-message settings", () => {
    it("passes default thinking and temperature on send", () => {
      const handleSend = vi.fn();
      const onStop = vi.fn();
      render(
        <ChatInput
          handleSend={handleSend}
          isAssistantResponding={false}
          onStop={onStop}
          {...defaultProps}
        />,
      );

      const textarea = screen.getByRole("textbox");
      fireEvent.input(textarea, { target: { value: "Hello" } });

      const button = screen.getByRole("button", { name: "Send" });
      fireEvent.click(button);

      expect(handleSend).toHaveBeenCalledWith("Hello", {
        thinking: "Auto",
        temperature: 1.0,
      });
    });

    it("resets to defaults when reset button clicked", () => {
      const handleSend = vi.fn();
      const onStop = vi.fn();
      const { container } = render(
        <ChatInput
          handleSend={handleSend}
          isAssistantResponding={false}
          onStop={onStop}
          {...defaultProps}
        />,
      );

      // Expand settings toolbar
      const expandButton = container.querySelector("button");
      fireEvent.click(expandButton!);

      // Change thinking
      const select = container.querySelector("select");
      fireEvent.change(select!, { target: { value: "High" } });

      // Reset to defaults
      const resetButton = Array.from(container.querySelectorAll("button")).find(
        (btn) => btn.textContent.includes("Use defaults"),
      );
      fireEvent.click(resetButton!);

      // Send message and verify defaults are used
      const textarea = screen.getByRole("textbox");
      fireEvent.input(textarea, { target: { value: "Hello" } });
      const sendButton = screen.getByRole("button", { name: "Send" });
      fireEvent.click(sendButton);

      expect(handleSend).toHaveBeenCalledWith("Hello", {
        thinking: "Auto",
        temperature: 1.0,
      });
    });
  });
});<|MERGE_RESOLUTION|>--- conflicted
+++ resolved
@@ -7,6 +7,9 @@
 import type { Provider } from "../../../types/settings";
 
 const defaultProps = {
+  handleSend: vi.fn(),
+  isAssistantResponding: false,
+  onStop: vi.fn(),
   provider: "gemini" as Provider,
   model: "gemini-2.0-flash-thinking",
   defaultThinking: "Auto",
@@ -14,88 +17,24 @@
 };
 
 describe("ChatInput", () => {
-  const defaultProps = {
-    handleSend: vi.fn(),
-    isAssistantResponding: false,
-    onStop: vi.fn(),
-    thinking: "Auto",
-    temperature: 1.0,
-  };
-
   describe("rendering", () => {
     it("renders textarea", () => {
-<<<<<<< HEAD
-      const handleSend = vi.fn();
-      const onStop = vi.fn();
-      render(
-        <ChatInput
-          handleSend={handleSend}
-          isAssistantResponding={false}
-          onStop={onStop}
-          {...defaultProps}
-        />,
-      );
-
-=======
-      render(<ChatInput {...defaultProps} />);
->>>>>>> 4ae995e2
+      render(<ChatInput {...defaultProps} />);
       expect(screen.getByRole("textbox")).toBeDefined();
     });
 
     it("renders Send button when not responding", () => {
-<<<<<<< HEAD
-      const handleSend = vi.fn();
-      const onStop = vi.fn();
-      render(
-        <ChatInput
-          handleSend={handleSend}
-          isAssistantResponding={false}
-          onStop={onStop}
-          {...defaultProps}
-        />,
-      );
-
-=======
-      render(<ChatInput {...defaultProps} />);
->>>>>>> 4ae995e2
+      render(<ChatInput {...defaultProps} />);
       expect(screen.getByRole("button", { name: "Send" })).toBeDefined();
     });
 
     it("renders ... button when responding", () => {
-<<<<<<< HEAD
-      const handleSend = vi.fn();
-      const onStop = vi.fn();
-      render(
-        <ChatInput
-          handleSend={handleSend}
-          isAssistantResponding={true}
-          onStop={onStop}
-          {...defaultProps}
-        />,
-      );
-
-=======
       render(<ChatInput {...defaultProps} isAssistantResponding={true} />);
->>>>>>> 4ae995e2
       expect(screen.getByRole("button", { name: "..." })).toBeDefined();
     });
 
     it("shows placeholder text", () => {
-<<<<<<< HEAD
-      const handleSend = vi.fn();
-      const onStop = vi.fn();
-      render(
-        <ChatInput
-          handleSend={handleSend}
-          isAssistantResponding={false}
-          onStop={onStop}
-          {...defaultProps}
-        />,
-      );
-
-=======
-      render(<ChatInput {...defaultProps} />);
->>>>>>> 4ae995e2
+      render(<ChatInput {...defaultProps} />);
       const textarea = screen.getByRole("textbox");
       expect(textarea.getAttribute("placeholder")).toBe(
         "Type a message... (Shift+Enter for new line)",
@@ -103,50 +42,9 @@
     });
   });
 
-  describe("thinking and temperature display", () => {
-    it("always shows thinking and randomness", () => {
-      render(<ChatInput {...defaultProps} />);
-      expect(screen.getByText(/Thinking: Auto/)).toBeDefined();
-      expect(screen.getByText(/50% random/)).toBeDefined();
-    });
-
-    it("shows different thinking modes", () => {
-      render(<ChatInput {...defaultProps} thinking="High" />);
-      expect(screen.getByText(/Thinking: High/)).toBeDefined();
-    });
-
-    it("shows 0% random when temperature is 0", () => {
-      render(<ChatInput {...defaultProps} temperature={0} />);
-      expect(screen.getByText(/0% random/)).toBeDefined();
-    });
-
-    it("shows 100% random when temperature is 2", () => {
-      render(<ChatInput {...defaultProps} temperature={2} />);
-      expect(screen.getByText(/100% random/)).toBeDefined();
-    });
-
-    it("shows 25% random when temperature is 0.5", () => {
-      render(<ChatInput {...defaultProps} temperature={0.5} />);
-      expect(screen.getByText(/25% random/)).toBeDefined();
-    });
-  });
-
   describe("input handling", () => {
     it("updates input value when typing", () => {
-<<<<<<< HEAD
-      const handleSend = vi.fn();
-      const onStop = vi.fn();
-      render(
-        <ChatInput
-          handleSend={handleSend}
-          isAssistantResponding={false}
-          onStop={onStop}
-          {...defaultProps}
-        />,
-      );
-=======
-      render(<ChatInput {...defaultProps} />);
->>>>>>> 4ae995e2
+      render(<ChatInput {...defaultProps} />);
 
       const textarea = screen.getByRole("textbox") as HTMLTextAreaElement;
       fireEvent.input(textarea, { target: { value: "Hello" } });
@@ -157,20 +55,7 @@
 
   describe("send button", () => {
     it("is disabled when input is empty", () => {
-<<<<<<< HEAD
-      const handleSend = vi.fn();
-      const onStop = vi.fn();
-      render(
-        <ChatInput
-          handleSend={handleSend}
-          isAssistantResponding={false}
-          onStop={onStop}
-          {...defaultProps}
-        />,
-      );
-=======
-      render(<ChatInput {...defaultProps} />);
->>>>>>> 4ae995e2
+      render(<ChatInput {...defaultProps} />);
 
       const button = screen.getByRole("button", {
         name: "Send",
@@ -179,20 +64,7 @@
     });
 
     it("is enabled when input has content", () => {
-<<<<<<< HEAD
-      const handleSend = vi.fn();
-      const onStop = vi.fn();
-      render(
-        <ChatInput
-          handleSend={handleSend}
-          isAssistantResponding={false}
-          onStop={onStop}
-          {...defaultProps}
-        />,
-      );
-=======
-      render(<ChatInput {...defaultProps} />);
->>>>>>> 4ae995e2
+      render(<ChatInput {...defaultProps} />);
 
       const textarea = screen.getByRole("textbox");
       fireEvent.input(textarea, { target: { value: "Hello" } });
@@ -204,20 +76,7 @@
     });
 
     it("is disabled when assistant is responding", () => {
-<<<<<<< HEAD
-      const handleSend = vi.fn();
-      const onStop = vi.fn();
-      render(
-        <ChatInput
-          handleSend={handleSend}
-          isAssistantResponding={true}
-          onStop={onStop}
-          {...defaultProps}
-        />,
-      );
-=======
       render(<ChatInput {...defaultProps} isAssistantResponding={true} />);
->>>>>>> 4ae995e2
 
       const textarea = screen.getByRole("textbox");
       fireEvent.input(textarea, { target: { value: "Hello" } });
@@ -229,20 +88,7 @@
     });
 
     it("is disabled when input is only whitespace", () => {
-<<<<<<< HEAD
-      const handleSend = vi.fn();
-      const onStop = vi.fn();
-      render(
-        <ChatInput
-          handleSend={handleSend}
-          isAssistantResponding={false}
-          onStop={onStop}
-          {...defaultProps}
-        />,
-      );
-=======
-      render(<ChatInput {...defaultProps} />);
->>>>>>> 4ae995e2
+      render(<ChatInput {...defaultProps} />);
 
       const textarea = screen.getByRole("textbox");
       fireEvent.input(textarea, { target: { value: "   " } });
@@ -255,19 +101,7 @@
 
     it("calls handleSend with input when clicked", () => {
       const handleSend = vi.fn();
-<<<<<<< HEAD
-      const onStop = vi.fn();
-      render(
-        <ChatInput
-          handleSend={handleSend}
-          isAssistantResponding={false}
-          onStop={onStop}
-          {...defaultProps}
-        />,
-      );
-=======
-      render(<ChatInput {...defaultProps} handleSend={handleSend} />);
->>>>>>> 4ae995e2
+      render(<ChatInput {...defaultProps} handleSend={handleSend} />);
 
       const textarea = screen.getByRole("textbox");
       fireEvent.input(textarea, { target: { value: "Hello" } });
@@ -283,20 +117,7 @@
     });
 
     it("clears input after sending", () => {
-<<<<<<< HEAD
-      const handleSend = vi.fn();
-      const onStop = vi.fn();
-      render(
-        <ChatInput
-          handleSend={handleSend}
-          isAssistantResponding={false}
-          onStop={onStop}
-          {...defaultProps}
-        />,
-      );
-=======
-      render(<ChatInput {...defaultProps} />);
->>>>>>> 4ae995e2
+      render(<ChatInput {...defaultProps} />);
 
       const textarea = screen.getByRole("textbox") as HTMLTextAreaElement;
       fireEvent.input(textarea, { target: { value: "Hello" } });
@@ -311,19 +132,7 @@
   describe("Enter key handling", () => {
     it("sends message on Enter key", () => {
       const handleSend = vi.fn();
-<<<<<<< HEAD
-      const onStop = vi.fn();
-      render(
-        <ChatInput
-          handleSend={handleSend}
-          isAssistantResponding={false}
-          onStop={onStop}
-          {...defaultProps}
-        />,
-      );
-=======
-      render(<ChatInput {...defaultProps} handleSend={handleSend} />);
->>>>>>> 4ae995e2
+      render(<ChatInput {...defaultProps} handleSend={handleSend} />);
 
       const textarea = screen.getByRole("textbox");
       fireEvent.input(textarea, { target: { value: "Hello" } });
@@ -337,20 +146,7 @@
     });
 
     it("clears input after Enter key send", () => {
-<<<<<<< HEAD
-      const handleSend = vi.fn();
-      const onStop = vi.fn();
-      render(
-        <ChatInput
-          handleSend={handleSend}
-          isAssistantResponding={false}
-          onStop={onStop}
-          {...defaultProps}
-        />,
-      );
-=======
-      render(<ChatInput {...defaultProps} />);
->>>>>>> 4ae995e2
+      render(<ChatInput {...defaultProps} />);
 
       const textarea = screen.getByRole("textbox") as HTMLTextAreaElement;
       fireEvent.input(textarea, { target: { value: "Hello" } });
@@ -361,19 +157,7 @@
 
     it("does not send on Shift+Enter", () => {
       const handleSend = vi.fn();
-<<<<<<< HEAD
-      const onStop = vi.fn();
-      render(
-        <ChatInput
-          handleSend={handleSend}
-          isAssistantResponding={false}
-          onStop={onStop}
-          {...defaultProps}
-        />,
-      );
-=======
-      render(<ChatInput {...defaultProps} handleSend={handleSend} />);
->>>>>>> 4ae995e2
+      render(<ChatInput {...defaultProps} handleSend={handleSend} />);
 
       const textarea = screen.getByRole("textbox");
       fireEvent.input(textarea, { target: { value: "Hello" } });
@@ -389,11 +173,6 @@
           {...defaultProps}
           handleSend={handleSend}
           isAssistantResponding={true}
-<<<<<<< HEAD
-          onStop={onStop}
-          {...defaultProps}
-=======
->>>>>>> 4ae995e2
         />,
       );
 
@@ -406,19 +185,7 @@
 
     it("does not send when input is empty", () => {
       const handleSend = vi.fn();
-<<<<<<< HEAD
-      const onStop = vi.fn();
-      render(
-        <ChatInput
-          handleSend={handleSend}
-          isAssistantResponding={false}
-          onStop={onStop}
-          {...defaultProps}
-        />,
-      );
-=======
-      render(<ChatInput {...defaultProps} handleSend={handleSend} />);
->>>>>>> 4ae995e2
+      render(<ChatInput {...defaultProps} handleSend={handleSend} />);
 
       const textarea = screen.getByRole("textbox");
       fireEvent.keyDown(textarea, { key: "Enter", shiftKey: false });
@@ -428,19 +195,7 @@
 
     it("does not send when input is only whitespace", () => {
       const handleSend = vi.fn();
-<<<<<<< HEAD
-      const onStop = vi.fn();
-      render(
-        <ChatInput
-          handleSend={handleSend}
-          isAssistantResponding={false}
-          onStop={onStop}
-          {...defaultProps}
-        />,
-      );
-=======
-      render(<ChatInput {...defaultProps} handleSend={handleSend} />);
->>>>>>> 4ae995e2
+      render(<ChatInput {...defaultProps} handleSend={handleSend} />);
 
       const textarea = screen.getByRole("textbox");
       fireEvent.input(textarea, { target: { value: "   " } });
@@ -453,15 +208,7 @@
   describe("per-message settings", () => {
     it("passes default thinking and temperature on send", () => {
       const handleSend = vi.fn();
-      const onStop = vi.fn();
-      render(
-        <ChatInput
-          handleSend={handleSend}
-          isAssistantResponding={false}
-          onStop={onStop}
-          {...defaultProps}
-        />,
-      );
+      render(<ChatInput {...defaultProps} handleSend={handleSend} />);
 
       const textarea = screen.getByRole("textbox");
       fireEvent.input(textarea, { target: { value: "Hello" } });
@@ -477,14 +224,8 @@
 
     it("resets to defaults when reset button clicked", () => {
       const handleSend = vi.fn();
-      const onStop = vi.fn();
       const { container } = render(
-        <ChatInput
-          handleSend={handleSend}
-          isAssistantResponding={false}
-          onStop={onStop}
-          {...defaultProps}
-        />,
+        <ChatInput {...defaultProps} handleSend={handleSend} />,
       );
 
       // Expand settings toolbar

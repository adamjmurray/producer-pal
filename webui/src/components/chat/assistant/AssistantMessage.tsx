--- conflicted
+++ resolved
@@ -10,18 +10,11 @@
 }
 
 /**
-<<<<<<< HEAD
- *
- * @param root0
- * @param root0.parts
- * @param root0.isResponding
-=======
  * Renders assistant message with multiple part types
  * @param {AssistantMessageProps} root0 - Component props
  * @param {UIPart[]} root0.parts - Message parts to render
  * @param {boolean} [root0.isResponding] - Whether assistant is currently responding
  * @returns {JSX.Element} - React component
->>>>>>> 096ef952
  */
 export function AssistantMessage({
   parts,
@@ -51,16 +44,9 @@
           );
         } else if (part.type === "text") {
           return <AssistantText key={i} content={part.content} />;
-<<<<<<< HEAD
-        } 
-          // TypeScript has narrowed this to UIErrorPart
-          return <AssistantError key={i} content={part.content} />;
-        
-=======
         }
         // TypeScript has narrowed this to UIErrorPart
         return <AssistantError key={i} content={part.content} />;
->>>>>>> 096ef952
       })}
     </div>
   );

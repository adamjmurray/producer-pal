import { marked } from "marked";

interface AssistantThoughtProps {
  content: string;
  isOpen?: boolean;
  isResponding?: boolean;
}

/**
<<<<<<< HEAD
 *
 * @param root0
 * @param root0.content
 * @param root0.isOpen
 * @param root0.isResponding
=======
 * Collapsible thought/reasoning display
 * @param {AssistantThoughtProps} root0 - Component props
 * @param {string} root0.content - Thought content
 * @param {boolean} [root0.isOpen] - Whether thought is expanded
 * @param {boolean} [root0.isResponding] - Whether assistant is currently responding
 * @returns {JSX.Element} - React component
>>>>>>> 096ef952
 */
export function AssistantThought({
  content,
  isOpen,
  isResponding,
}: AssistantThoughtProps) {
  return (
    <details
      className={`p-2 text-xs bg-gray-200 dark:bg-gray-700 rounded border-l-3 border-green-500 ${
        isOpen && isResponding ? "animate-pulse" : ""
      }`}
      open={isOpen}
    >
      <summary
        className="font-semibold truncate"
        dangerouslySetInnerHTML={{
          __html: isOpen
            ? "💭 Thinking..."
            : (marked.parseInline(
                `💭 Thought about: ${content.trim().split("\n")[0]}`,
              ) as string),
        }}
      />
      <div
        className="pt-2 text-xs prose dark:prose-invert prose-sm max-w-none"
        dangerouslySetInnerHTML={{
          __html: (isOpen
            ? marked(content.trim())
            : marked(content.trim().split("\n").slice(1).join("\n"))) as string,
        }}
      />
    </details>
  );
}<|MERGE_RESOLUTION|>--- conflicted
+++ resolved
@@ -7,20 +7,12 @@
 }
 
 /**
-<<<<<<< HEAD
- *
- * @param root0
- * @param root0.content
- * @param root0.isOpen
- * @param root0.isResponding
-=======
  * Collapsible thought/reasoning display
  * @param {AssistantThoughtProps} root0 - Component props
  * @param {string} root0.content - Thought content
  * @param {boolean} [root0.isOpen] - Whether thought is expanded
  * @param {boolean} [root0.isResponding] - Whether assistant is currently responding
  * @returns {JSX.Element} - React component
->>>>>>> 096ef952
  */
 export function AssistantThought({
   content,

--- conflicted
+++ resolved
@@ -3,16 +3,10 @@
 }
 
 /**
-<<<<<<< HEAD
- *
- * @param root0
- * @param root0.content
-=======
  * Displays error message in red box
  * @param {AssistantErrorProps} root0 - Component props
  * @param {string} root0.content - Error message content
  * @returns {JSX.Element} - React component
->>>>>>> 096ef952
  */
 export function AssistantError({ content }: AssistantErrorProps) {
   return (

--- conflicted
+++ resolved
@@ -9,14 +9,6 @@
 }
 
 /**
-<<<<<<< HEAD
- *
- * @param root0
- * @param root0.name
- * @param root0.args
- * @param root0.result
- * @param root0.isError
-=======
  * Displays tool call with args and result
  * @param {AssistantToolCallProps} root0 - Component props
  * @param {string} root0.name - Tool name
@@ -24,7 +16,6 @@
  * @param {string | null} root0.result - Tool result or null if pending
  * @param {boolean} [root0.isError] - Whether tool call failed
  * @returns {JSX.Element} - React component
->>>>>>> 096ef952
  */
 export function AssistantToolCall({
   name,

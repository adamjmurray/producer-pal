--- conflicted
+++ resolved
@@ -3,16 +3,10 @@
 }
 
 /**
-<<<<<<< HEAD
- *
- * @param root0
- * @param root0.onClick
-=======
  * Button to retry from last user message
  * @param {RetryButtonProps} root0 - Component props
  * @param {() => void} root0.onClick - Click handler callback
  * @returns {JSX.Element} - React component
->>>>>>> 096ef952
  */
 export function RetryButton({ onClick }: RetryButtonProps) {
   return (

import type { UIMessage } from "../../types/messages.js";
import type { Provider } from "../../types/settings.js";
import { ChatHeader } from "./ChatHeader.jsx";
import { ChatInput } from "./ChatInput.jsx";
import { ChatStart } from "./ChatStart.jsx";
import { MessageList } from "./MessageList.jsx";

interface ChatScreenProps {
  messages: UIMessage[];
  isAssistantResponding: boolean;
  handleSend: (message: string) => Promise<void>;
  handleRetry: (messageIndex: number) => Promise<void>;
  activeModel: string | null;
  activeThinking: string | null;
  activeTemperature: number | null;
  activeProvider: Provider | null;
  mcpStatus: "connected" | "connecting" | "error";
  mcpError: string | null;
  checkMcpConnection: () => Promise<void>;
  onOpenSettings: () => void;
  onClearConversation: () => void;
  onStop: () => void;
}

/**
<<<<<<< HEAD
 *
 * @param root0
 * @param root0.messages
 * @param root0.isAssistantResponding
 * @param root0.handleSend
 * @param root0.handleRetry
 * @param root0.activeModel
 * @param root0.activeThinking
 * @param root0.activeTemperature
 * @param root0.activeProvider
 * @param root0.mcpStatus
 * @param root0.mcpError
 * @param root0.checkMcpConnection
 * @param root0.onOpenSettings
 * @param root0.onClearConversation
 * @param root0.onStop
=======
 * Main chat screen component
 * @param {ChatScreenProps} root0 - Component props
 * @param {UIMessage[]} root0.messages - Chat messages
 * @param {boolean} root0.isAssistantResponding - Whether assistant is responding
 * @param {(message: string) => Promise<void>} root0.handleSend - Send message callback
 * @param {(messageIndex: number) => Promise<void>} root0.handleRetry - Retry message callback
 * @param {string | null} root0.activeModel - Active model identifier
 * @param {string | null} root0.activeThinking - Active thinking mode
 * @param {number | null} root0.activeTemperature - Active temperature setting
 * @param {Provider | null} root0.activeProvider - Active provider
 * @param {"connected" | "connecting" | "error"} root0.mcpStatus - MCP connection status
 * @param {string | null} root0.mcpError - MCP error message
 * @param {() => Promise<void>} root0.checkMcpConnection - Check MCP connection callback
 * @param {() => void} root0.onOpenSettings - Open settings callback
 * @param {() => void} root0.onClearConversation - Clear conversation callback
 * @param {() => void} root0.onStop - Stop response callback
 * @returns {JSX.Element} - React component
>>>>>>> 096ef952
 */
export function ChatScreen({
  messages,
  isAssistantResponding,
  handleSend,
  handleRetry,
  activeModel,
  activeThinking,
  activeTemperature,
  activeProvider,
  mcpStatus,
  mcpError,
  checkMcpConnection,
  onOpenSettings,
  onClearConversation,
  onStop,
}: ChatScreenProps) {
  return (
    <div className="flex flex-col h-screen">
      <ChatHeader
        mcpStatus={mcpStatus}
        activeModel={activeModel}
        activeThinking={activeThinking}
        activeTemperature={activeTemperature}
        activeProvider={activeProvider}
        hasMessages={messages.length > 0}
        onOpenSettings={onOpenSettings}
        onClearConversation={onClearConversation}
      />

      <div class="flex-1 overflow-y-auto">
        {messages.length === 0 ? (
          <ChatStart
            mcpStatus={mcpStatus}
            mcpError={mcpError}
            checkMcpConnection={checkMcpConnection}
            handleSend={handleSend}
          />
        ) : (
          <MessageList
            messages={messages}
            isAssistantResponding={isAssistantResponding}
            handleRetry={handleRetry}
          />
        )}
      </div>

      <ChatInput
        handleSend={handleSend}
        isAssistantResponding={isAssistantResponding}
        onStop={onStop}
      />
    </div>
  );
}<|MERGE_RESOLUTION|>--- conflicted
+++ resolved
@@ -23,24 +23,6 @@
 }
 
 /**
-<<<<<<< HEAD
- *
- * @param root0
- * @param root0.messages
- * @param root0.isAssistantResponding
- * @param root0.handleSend
- * @param root0.handleRetry
- * @param root0.activeModel
- * @param root0.activeThinking
- * @param root0.activeTemperature
- * @param root0.activeProvider
- * @param root0.mcpStatus
- * @param root0.mcpError
- * @param root0.checkMcpConnection
- * @param root0.onOpenSettings
- * @param root0.onClearConversation
- * @param root0.onStop
-=======
  * Main chat screen component
  * @param {ChatScreenProps} root0 - Component props
  * @param {UIMessage[]} root0.messages - Chat messages
@@ -58,7 +40,6 @@
  * @param {() => void} root0.onClearConversation - Clear conversation callback
  * @param {() => void} root0.onStop - Stop response callback
  * @returns {JSX.Element} - React component
->>>>>>> 096ef952
  */
 export function ChatScreen({
   messages,

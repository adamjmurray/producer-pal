import { ChatHeader } from "./ChatHeader.jsx";
import { ChatInput } from "./ChatInput.jsx";
import { ChatStart } from "./ChatStart.jsx";
import { MessageList } from "./MessageList.jsx";
import type { UIMessage } from "../../types/messages.js";
import type { Provider } from "../../types/settings.js";

interface ChatScreenProps {
  messages: UIMessage[];
  isAssistantResponding: boolean;
  handleSend: (message: string) => Promise<void>;
  handleRetry: (messageIndex: number) => Promise<void>;
  activeModel: string | null;
  activeThinking: string | null;
  activeTemperature: number | null;
  activeProvider: Provider | null;
  mcpStatus: "connected" | "connecting" | "error";
  mcpError: string | null;
  checkMcpConnection: () => Promise<void>;
  onOpenSettings: () => void;
  onClearConversation: () => void;
<<<<<<< HEAD
  apiKey?: string;
  model?: string;
  temperature?: number;
  enableVoice?: boolean;
=======
  onStop: () => void;
>>>>>>> 422e255f
}

export function ChatScreen({
  messages,
  isAssistantResponding,
  handleSend,
  handleRetry,
  activeModel,
  activeThinking,
  activeTemperature,
  activeProvider,
  mcpStatus,
  mcpError,
  checkMcpConnection,
  onOpenSettings,
  onClearConversation,
<<<<<<< HEAD
  apiKey,
  model,
  temperature,
  enableVoice = false,
=======
  onStop,
>>>>>>> 422e255f
}: ChatScreenProps) {
  return (
    <div className="flex flex-col h-screen">
      <ChatHeader
        mcpStatus={mcpStatus}
        activeModel={activeModel}
        activeThinking={activeThinking}
        activeTemperature={activeTemperature}
        activeProvider={activeProvider}
        hasMessages={messages.length > 0}
        onOpenSettings={onOpenSettings}
        onClearConversation={onClearConversation}
      />

      <div class="flex-1 overflow-y-auto">
        {messages.length === 0 ? (
          <ChatStart
            mcpStatus={mcpStatus}
            mcpError={mcpError}
            checkMcpConnection={checkMcpConnection}
            handleSend={handleSend}
          />
        ) : (
          <MessageList
            messages={messages}
            isAssistantResponding={isAssistantResponding}
            handleRetry={handleRetry}
          />
        )}
      </div>

      <ChatInput
        handleSend={handleSend}
        isAssistantResponding={isAssistantResponding}
<<<<<<< HEAD
        apiKey={apiKey}
        model={model}
        temperature={temperature}
        enableVoice={enableVoice}
=======
        onStop={onStop}
>>>>>>> 422e255f
      />
    </div>
  );
}<|MERGE_RESOLUTION|>--- conflicted
+++ resolved
@@ -19,14 +19,11 @@
   checkMcpConnection: () => Promise<void>;
   onOpenSettings: () => void;
   onClearConversation: () => void;
-<<<<<<< HEAD
+  onStop: () => void;
   apiKey?: string;
   model?: string;
   temperature?: number;
   enableVoice?: boolean;
-=======
-  onStop: () => void;
->>>>>>> 422e255f
 }
 
 export function ChatScreen({
@@ -43,14 +40,11 @@
   checkMcpConnection,
   onOpenSettings,
   onClearConversation,
-<<<<<<< HEAD
+  onStop,
   apiKey,
   model,
   temperature,
   enableVoice = false,
-=======
-  onStop,
->>>>>>> 422e255f
 }: ChatScreenProps) {
   return (
     <div className="flex flex-col h-screen">
@@ -85,14 +79,11 @@
       <ChatInput
         handleSend={handleSend}
         isAssistantResponding={isAssistantResponding}
-<<<<<<< HEAD
+        onStop={onStop}
         apiKey={apiKey}
         model={model}
         temperature={temperature}
         enableVoice={enableVoice}
-=======
-        onStop={onStop}
->>>>>>> 422e255f
       />
     </div>
   );

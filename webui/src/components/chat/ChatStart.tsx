interface ChatStartProps {
  mcpStatus: "connected" | "connecting" | "error";
  mcpError: string | null;
  checkMcpConnection: () => Promise<void>;
  handleSend: (message: string) => Promise<void>;
}

/**
<<<<<<< HEAD
 *
 * @param root0
 * @param root0.mcpStatus
 * @param root0.mcpError
 * @param root0.checkMcpConnection
 * @param root0.handleSend
=======
 * Start screen shown when no messages exist
 * @param {ChatStartProps} root0 - Component props
 * @param {"connected" | "connecting" | "error"} root0.mcpStatus - MCP connection status
 * @param {string | null} root0.mcpError - MCP error message
 * @param {() => Promise<void>} root0.checkMcpConnection - Check MCP connection callback
 * @param {(message: string) => Promise<void>} root0.handleSend - Send message callback
 * @returns {JSX.Element} - React component
>>>>>>> 096ef952
 */
export function ChatStart({
  mcpStatus,
  mcpError,
  checkMcpConnection,
  handleSend,
}: ChatStartProps) {
  return (
    <div className="h-full items-center justify-center flex flex-col gap-8">
      {mcpStatus === "connected" && (
        <>
          <p className="text-gray-500 dark:text-gray-400">
            Start a conversation with Producer Pal
          </p>
          <button
            onClick={() => void handleSend("Connect to Ableton.")}
            className="px-4 py-2 bg-green-600 text-white rounded hover:bg-green-700"
          >
            Quick Connect
          </button>
        </>
      )}
      {mcpStatus === "error" && (
        <>
          <h1 className="font-bold text-red-600 dark:text-red-400">
            Producer Pal Not Found
          </h1>
          <p className="text-sm text-red-600 dark:text-red-400">{mcpError}</p>
          <button
            onClick={() => void checkMcpConnection()}
            className="mt-2 px-2 py-0.5 bg-gray-200 dark:bg-gray-700 rounded hover:bg-gray-300 dark:hover:bg-gray-600"
          >
            Retry
          </button>
        </>
      )}
    </div>
  );
}<|MERGE_RESOLUTION|>--- conflicted
+++ resolved
@@ -6,14 +6,6 @@
 }
 
 /**
-<<<<<<< HEAD
- *
- * @param root0
- * @param root0.mcpStatus
- * @param root0.mcpError
- * @param root0.checkMcpConnection
- * @param root0.handleSend
-=======
  * Start screen shown when no messages exist
  * @param {ChatStartProps} root0 - Component props
  * @param {"connected" | "connecting" | "error"} root0.mcpStatus - MCP connection status
@@ -21,7 +13,6 @@
  * @param {() => Promise<void>} root0.checkMcpConnection - Check MCP connection callback
  * @param {(message: string) => Promise<void>} root0.handleSend - Send message callback
  * @returns {JSX.Element} - React component
->>>>>>> 096ef952
  */
 export function ChatStart({
   mcpStatus,

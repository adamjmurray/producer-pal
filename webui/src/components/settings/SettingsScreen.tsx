--- conflicted
+++ resolved
@@ -2,14 +2,9 @@
 import { AppearanceTab } from "./AppearanceTab";
 import { BehaviorTab } from "./BehaviorTab";
 import { ConnectionTab } from "./ConnectionTab";
-<<<<<<< HEAD
-import { SettingsTabs } from "./SettingsTabs";
-import { ToolToggles } from "./ToolToggles";
-=======
 import { ToolToggles } from "./controls/ToolToggles";
 import { SettingsFooter } from "./SettingsFooter";
 import { SettingsTabs } from "./SettingsTabs";
->>>>>>> f29a1ec9
 
 interface SettingsScreenProps {
   provider: Provider;

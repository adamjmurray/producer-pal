--- conflicted
+++ resolved
@@ -5,12 +5,6 @@
 import { ToolToggles } from "./controls/ToolToggles";
 import { SettingsFooter } from "./SettingsFooter";
 import { SettingsTabs } from "./SettingsTabs";
-<<<<<<< HEAD
-import { ThinkingSettings } from "./ThinkingSettings";
-import { ToolToggles } from "./ToolToggles";
-import { VoiceSelector } from "./VoiceSelector";
-=======
->>>>>>> f29a1ec9
 
 interface SettingsScreenProps {
   provider: Provider;
@@ -100,7 +94,6 @@
  * @param {boolean} root0.settingsConfigured - Whether settings have been configured
  * @returns {JSX.Element} Settings screen component
  */
-// eslint-disable-next-line max-lines-per-function -- Settings screen requires complex tabbed UI
 export function SettingsScreen({
   provider,
   setProvider,
@@ -162,40 +155,6 @@
 
               {/* Behavior Tab */}
               {activeTab === "behavior" && (
-<<<<<<< HEAD
-                <div>
-                  <div className="flex justify-end">
-                    <button
-                      type="button"
-                      onClick={resetBehaviorToDefaults}
-                      className="px-3 py-1 text-xs bg-gray-600 text-white rounded hover:bg-gray-700"
-                    >
-                      Reset to defaults
-                    </button>
-                  </div>
-                  <div className="space-y-4">
-                    <ThinkingSettings
-                      provider={provider}
-                      model={model}
-                      thinking={thinking}
-                      setThinking={setThinking}
-                      showThoughts={showThoughts}
-                      setShowThoughts={setShowThoughts}
-                    />
-                    <div className="mt-8">
-                      <RandomnessSlider
-                        temperature={temperature}
-                        setTemperature={setTemperature}
-                      />
-                    </div>
-                    {provider === "gemini" && (
-                      <div className="mt-8">
-                        <VoiceSelector voice={voice} setVoice={setVoice} />
-                      </div>
-                    )}
-                  </div>
-                </div>
-=======
                 <BehaviorTab
                   provider={provider}
                   model={model}
@@ -205,9 +164,10 @@
                   setTemperature={setTemperature}
                   showThoughts={showThoughts}
                   setShowThoughts={setShowThoughts}
+                  voice={voice}
+                  setVoice={setVoice}
                   resetBehaviorToDefaults={resetBehaviorToDefaults}
                 />
->>>>>>> f29a1ec9
               )}
 
               {/* Tools Tab */}

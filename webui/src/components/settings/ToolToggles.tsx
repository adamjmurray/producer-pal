import { TOOLS } from "../../constants/tools.js";

interface ToolTogglesProps {
  enabledTools: Record<string, boolean>;
  setEnabledTools: (tools: Record<string, boolean>) => void;
  enableAllTools: () => void;
  disableAllTools: () => void;
}

/**
<<<<<<< HEAD
 *
 * @param root0
 * @param root0.enabledTools
 * @param root0.setEnabledTools
 * @param root0.enableAllTools
 * @param root0.disableAllTools
=======
 * Checkboxes for enabling/disabling individual tools
 * @param {ToolTogglesProps} root0 - Component props
 * @param {Record<string, boolean>} root0.enabledTools - Tool enabled states
 * @param {(tools: Record<string, boolean>) => void} root0.setEnabledTools - Setter for tool states
 * @param {() => void} root0.enableAllTools - Enable all tools callback
 * @param {() => void} root0.disableAllTools - Disable all tools callback
 * @returns {JSX.Element} - React component
>>>>>>> 096ef952
 */
export function ToolToggles({
  enabledTools,
  setEnabledTools,
  enableAllTools,
  disableAllTools,
}: ToolTogglesProps) {
  const handleToggle = (toolId: string) => {
    setEnabledTools({
      ...enabledTools,
      [toolId]: !enabledTools[toolId],
    });
  };

  // Filter out Raw Live API if not built with env var
  const visibleTools = TOOLS.filter((tool) => {
    if (tool.requiresEnvVar) {
      return import.meta.env.ENABLE_RAW_LIVE_API === true;
    }
    return true;
  });

  return (
    <div>
      <div className="flex items-center justify-between mb-3">
        <label className="block text-sm font-medium">Available Tools</label>
        <div className="flex gap-2">
          <button
            type="button"
            onClick={enableAllTools}
            className="px-3 py-1 text-xs bg-green-600 text-white rounded hover:bg-green-700"
          >
            Enable all
          </button>
          <button
            type="button"
            onClick={disableAllTools}
            className="px-3 py-1 text-xs bg-gray-600 text-white rounded hover:bg-gray-700"
          >
            Disable all
          </button>
        </div>
      </div>

      <div className="grid grid-cols-2 gap-2">
        {visibleTools.map((tool) => (
          <div key={tool.id} className="flex items-center gap-2">
            <input
              type="checkbox"
              id={`tool-${tool.id}`}
              checked={enabledTools[tool.id] ?? true}
              onChange={() => handleToggle(tool.id)}
            />
            <label htmlFor={`tool-${tool.id}`} className="text-sm">
              {tool.name}
            </label>
          </div>
        ))}
      </div>
    </div>
  );
}<|MERGE_RESOLUTION|>--- conflicted
+++ resolved
@@ -8,14 +8,6 @@
 }
 
 /**
-<<<<<<< HEAD
- *
- * @param root0
- * @param root0.enabledTools
- * @param root0.setEnabledTools
- * @param root0.enableAllTools
- * @param root0.disableAllTools
-=======
  * Checkboxes for enabling/disabling individual tools
  * @param {ToolTogglesProps} root0 - Component props
  * @param {Record<string, boolean>} root0.enabledTools - Tool enabled states
@@ -23,7 +15,6 @@
  * @param {() => void} root0.enableAllTools - Enable all tools callback
  * @param {() => void} root0.disableAllTools - Disable all tools callback
  * @returns {JSX.Element} - React component
->>>>>>> 096ef952
  */
 export function ToolToggles({
   enabledTools,

--- conflicted
+++ resolved
@@ -10,16 +10,6 @@
 }
 
 /**
-<<<<<<< HEAD
- *
- * @param root0
- * @param root0.provider
- * @param root0.model
- * @param root0.thinking
- * @param root0.setThinking
- * @param root0.showThoughts
- * @param root0.setShowThoughts
-=======
  * Settings for thinking/reasoning modes
  * @param {ThinkingSettingsProps} root0 - Component props
  * @param {Provider} root0.provider - Current provider
@@ -29,7 +19,6 @@
  * @param {boolean} root0.showThoughts - Whether to show thoughts
  * @param {(show: boolean) => void} root0.setShowThoughts - Show thoughts setter callback
  * @returns {JSX.Element} - React component
->>>>>>> 096ef952
  */
 export function ThinkingSettings({
   provider,

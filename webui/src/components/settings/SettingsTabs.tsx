--- conflicted
+++ resolved
@@ -20,16 +20,10 @@
 ];
 
 /**
-<<<<<<< HEAD
- *
- * @param root0
- * @param root0.children
-=======
  * Tabbed navigation for settings sections
  * @param {SettingsTabsProps} root0 - Component props
  * @param {(activeTab: TabId) => VNode} root0.children - Render function for tab content
  * @returns {JSX.Element} - React component
->>>>>>> 096ef952
  */
 export function SettingsTabs({ children }: SettingsTabsProps) {
   const [activeTab, setActiveTab] = useState<TabId>("connection");

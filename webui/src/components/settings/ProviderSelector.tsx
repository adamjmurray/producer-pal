--- conflicted
+++ resolved
@@ -6,18 +6,11 @@
 }
 
 /**
-<<<<<<< HEAD
- *
- * @param root0
- * @param root0.provider
- * @param root0.setProvider
-=======
  * Dropdown selector for AI provider
  * @param {ProviderSelectorProps} root0 - Component props
  * @param {Provider} root0.provider - Current provider
  * @param {(provider: Provider) => void} root0.setProvider - Provider setter callback
  * @returns {JSX.Element} - React component
->>>>>>> 096ef952
  */
 export function ProviderSelector({
   provider,

import { useCallback, useRef, useState } from "preact/hooks";
import { OpenAIClient } from "../chat/openai-client.js";
import { formatOpenAIMessages } from "../chat/openai-formatter.js";
import type { OpenAIMessage, UIMessage } from "../types/messages.js";
import { buildOpenAIConfig } from "./config-builders.js";
import {
  createOpenAIErrorMessage,
  handleMessageStream,
  validateMcpConnection,
} from "./streaming-helpers.js";

interface UseOpenAIChatProps {
  apiKey: string;
  model: string;
  thinking: string; // Will be mapped to reasoningEffort
  temperature: number;
  baseUrl?: string;
  enabledTools: Record<string, boolean>;
  mcpStatus: "connected" | "connecting" | "error";
  mcpError: string | null;
  checkMcpConnection: () => Promise<void>;
}

interface UseOpenAIChatReturn {
  messages: UIMessage[];
  isAssistantResponding: boolean;
  activeModel: string | null;
  activeThinking: string | null;
  activeTemperature: number | null;
  handleSend: (
    message: string,
    options?: { thinking?: string; temperature?: number },
  ) => Promise<void>;
  handleRetry: (mergedMessageIndex: number) => Promise<void>;
  clearConversation: () => void;
  stopResponse: () => void;
}

// Hook orchestrates multiple pieces of state and callbacks for chat functionality

/**
 * Hook for managing OpenAI chat state and message handling
 *
 * @param {UseOpenAIChatProps} root0 - Chat configuration
 * @param {string} root0.apiKey - OpenAI API key
 * @param {string} root0.model - OpenAI model name
 * @param {string} root0.thinking - Reasoning effort level
 * @param {number} root0.temperature - Temperature for response randomness
 * @param {string} [root0.baseUrl] - Custom base URL for OpenAI-compatible APIs
 * @param {Record<string, boolean>} root0.enabledTools - Map of enabled MCP tools
 * @param {"connected" | "connecting" | "error"} root0.mcpStatus - MCP connection status
 * @param {string | null} root0.mcpError - MCP connection error if any
 * @param {() => Promise<void>} root0.checkMcpConnection - Function to verify MCP connection
 * @returns {UseOpenAIChatReturn} Chat state and handlers
 */
// eslint-disable-next-line max-lines-per-function
export function useOpenAIChat({
  apiKey,
  model,
  thinking,
  temperature,
  baseUrl,
  enabledTools,
  mcpStatus,
  mcpError,
  checkMcpConnection,
}: UseOpenAIChatProps): UseOpenAIChatReturn {
  const [messages, setMessages] = useState<UIMessage[]>([]);
  const [isAssistantResponding, setIsAssistantResponding] = useState(false);
  const [activeModel, setActiveModel] = useState<string | null>(null);
  const [activeThinking, setActiveThinking] = useState<string | null>(null);
  const [activeTemperature, setActiveTemperature] = useState<number | null>(
    null,
  );
  const openaiRef = useRef<OpenAIClient | null>(null);
  const abortControllerRef = useRef<AbortController | null>(null);

  const clearConversation = useCallback(() => {
    setMessages([]);
    openaiRef.current = null;
    setActiveModel(null);
    setActiveThinking(null);
    setActiveTemperature(null);
  }, []);

  const stopResponse = useCallback(() => {
    abortControllerRef.current?.abort();
    setIsAssistantResponding(false);
  }, []);

  const initializeChat = useCallback(
<<<<<<< HEAD
    async (
      chatHistory?: OpenAIMessage[],
      overrides?: { thinking?: string; temperature?: number },
    ) => {
      // Auto-retry MCP connection if it failed
      if (mcpStatus === "error") {
        await checkMcpConnection();
        // Note: mcpStatus is a prop and won't update within this function
        // The parent needs to re-render for status changes to be reflected
        throw new Error(`MCP connection failed: ${mcpError}`);
      }

      const effectiveThinking = overrides?.thinking ?? thinking;
      const effectiveTemperature = overrides?.temperature ?? temperature;

      const config: OpenAIClientConfig = {
        model,
        temperature: effectiveTemperature,
        systemInstruction: SYSTEM_INSTRUCTION,
        baseUrl,
        enabledTools,
      };

      if (chatHistory) {
        config.chatHistory = chatHistory;
      }

      // Only include reasoning_effort when using actual OpenAI API (not Groq/Mistral/etc)
      if (isOpenAIProvider(baseUrl)) {
        const reasoningEffort = mapThinkingToReasoningEffort(effectiveThinking);
        if (reasoningEffort) {
          config.reasoningEffort = reasoningEffort;
        }
      }
=======
    async (chatHistory?: OpenAIMessage[]) => {
      await validateMcpConnection(mcpStatus, mcpError, checkMcpConnection);
      const config = buildOpenAIConfig(
        model,
        temperature,
        thinking,
        baseUrl,
        enabledTools,
        chatHistory,
      );
>>>>>>> 096ef952

      openaiRef.current = new OpenAIClient(apiKey, config);
      await openaiRef.current.initialize();
      setActiveModel(model);
      setActiveThinking(effectiveThinking);
      setActiveTemperature(effectiveTemperature);
    },
    [
      mcpStatus,
      mcpError,
      checkMcpConnection,
      model,
      temperature,
      thinking,
      baseUrl,
      enabledTools,
      apiKey,
    ],
  );

  const handleSend = useCallback(
<<<<<<< HEAD
    async (
      message: string,
      options?: { thinking?: string; temperature?: number },
    ) => {
      if (!message.trim()) return;

=======
    async (message: string) => {
>>>>>>> 096ef952
      const userMessage = message.trim();
      if (!userMessage) return;

      if (!apiKey) {
        const userMessageEntry: OpenAIMessage = {
          role: "user",
          content: userMessage,
        };
        setMessages(
          createOpenAIErrorMessage(
            [userMessageEntry],
            "No API key configured. Please add your API key in Settings.",
          ),
        );
        return;
      }
      setIsAssistantResponding(true);
      try {
        if (!openaiRef.current) {
          await initializeChat(undefined, options);
        }

        if (!openaiRef.current) {
          throw new Error("Failed to initialize OpenAI client");
        }

        const controller = new AbortController();
        abortControllerRef.current = controller;

        const stream = openaiRef.current.sendMessage(
          userMessage,
          controller.signal,
        );

        await handleMessageStream(stream, formatOpenAIMessages, setMessages);
      } catch (error) {
        setMessages(
          createOpenAIErrorMessage(openaiRef.current?.chatHistory ?? [], error),
        );
      } finally {
        abortControllerRef.current = null;
        setIsAssistantResponding(false);
      }
    },
    [apiKey, initializeChat],
  );

  const handleRetry = useCallback(
    async (mergedMessageIndex: number) => {
      if (!apiKey) return;

      const message = messages[mergedMessageIndex];
      if (message?.role !== "user") return;

      if (!openaiRef.current) return;

      const rawIndex = message.rawHistoryIndex;
      const rawMessage = openaiRef.current.chatHistory[rawIndex];
      if (!rawMessage) return;

      // Extract the user message text
      const userMessage =
        rawMessage.role === "user" && typeof rawMessage.content === "string"
          ? rawMessage.content.trim()
          : undefined;

      if (!userMessage) return;

      setIsAssistantResponding(true);

      try {
        // Slice history to exclude this message and everything after
        const slicedHistory = openaiRef.current.chatHistory.slice(0, rawIndex);

        await initializeChat(slicedHistory);

        const controller = new AbortController();
        abortControllerRef.current = controller;

        const stream = openaiRef.current.sendMessage(
          userMessage,
          controller.signal,
        );

        await handleMessageStream(stream, formatOpenAIMessages, setMessages);
      } catch (error) {
        setMessages(
          createOpenAIErrorMessage(openaiRef.current.chatHistory, error),
        );
      } finally {
        abortControllerRef.current = null;
        setIsAssistantResponding(false);
      }
    },
    [apiKey, messages, initializeChat],
  );

  return {
    messages,
    isAssistantResponding,
    activeModel,
    activeThinking,
    activeTemperature,
    handleSend,
    handleRetry,
    clearConversation,
    stopResponse,
  };
}<|MERGE_RESOLUTION|>--- conflicted
+++ resolved
@@ -89,53 +89,23 @@
   }, []);
 
   const initializeChat = useCallback(
-<<<<<<< HEAD
     async (
       chatHistory?: OpenAIMessage[],
       overrides?: { thinking?: string; temperature?: number },
     ) => {
-      // Auto-retry MCP connection if it failed
-      if (mcpStatus === "error") {
-        await checkMcpConnection();
-        // Note: mcpStatus is a prop and won't update within this function
-        // The parent needs to re-render for status changes to be reflected
-        throw new Error(`MCP connection failed: ${mcpError}`);
-      }
+      await validateMcpConnection(mcpStatus, mcpError, checkMcpConnection);
 
       const effectiveThinking = overrides?.thinking ?? thinking;
       const effectiveTemperature = overrides?.temperature ?? temperature;
 
-      const config: OpenAIClientConfig = {
-        model,
-        temperature: effectiveTemperature,
-        systemInstruction: SYSTEM_INSTRUCTION,
-        baseUrl,
-        enabledTools,
-      };
-
-      if (chatHistory) {
-        config.chatHistory = chatHistory;
-      }
-
-      // Only include reasoning_effort when using actual OpenAI API (not Groq/Mistral/etc)
-      if (isOpenAIProvider(baseUrl)) {
-        const reasoningEffort = mapThinkingToReasoningEffort(effectiveThinking);
-        if (reasoningEffort) {
-          config.reasoningEffort = reasoningEffort;
-        }
-      }
-=======
-    async (chatHistory?: OpenAIMessage[]) => {
-      await validateMcpConnection(mcpStatus, mcpError, checkMcpConnection);
       const config = buildOpenAIConfig(
         model,
-        temperature,
-        thinking,
+        effectiveTemperature,
+        effectiveThinking,
         baseUrl,
         enabledTools,
         chatHistory,
       );
->>>>>>> 096ef952
 
       openaiRef.current = new OpenAIClient(apiKey, config);
       await openaiRef.current.initialize();
@@ -157,16 +127,10 @@
   );
 
   const handleSend = useCallback(
-<<<<<<< HEAD
     async (
       message: string,
       options?: { thinking?: string; temperature?: number },
     ) => {
-      if (!message.trim()) return;
-
-=======
-    async (message: string) => {
->>>>>>> 096ef952
       const userMessage = message.trim();
       if (!userMessage) return;
 

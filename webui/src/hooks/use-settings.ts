--- conflicted
+++ resolved
@@ -1,135 +1,3 @@
-<<<<<<< HEAD
-import { useCallback, useEffect, useState } from "preact/hooks";
-import { DEFAULT_ENABLED_TOOLS, TOOLS } from "../constants/tools.js";
-import type { Provider, UseSettingsReturn } from "../types/settings.js";
-
-interface ProviderSettings {
-  apiKey: string;
-  model: string;
-  baseUrl?: string;
-  port?: number;
-  thinking: string;
-  temperature: number;
-  showThoughts: boolean;
-}
-
-const DEFAULT_SETTINGS: Record<Provider, ProviderSettings> = {
-  gemini: {
-    apiKey: "",
-    model: "gemini-2.5-flash",
-    thinking: "Auto",
-    temperature: 1.0,
-    showThoughts: true,
-  },
-  openai: {
-    apiKey: "",
-    model: "gpt-5-2025-08-07",
-    thinking: "Medium",
-    temperature: 1.0,
-    showThoughts: true,
-  },
-  mistral: {
-    apiKey: "",
-    model: "mistral-medium-latest",
-    thinking: "Auto",
-    temperature: 1.0,
-    showThoughts: true,
-  },
-  openrouter: {
-    apiKey: "",
-    model: "minimax/minimax-m2:free",
-    thinking: "Auto",
-    temperature: 1.0,
-    showThoughts: true,
-  },
-  lmstudio: {
-    apiKey: "",
-    model: "",
-    port: 1234,
-    thinking: "Auto",
-    temperature: 1.0,
-    showThoughts: true,
-  },
-  ollama: {
-    apiKey: "",
-    model: "",
-    port: 11434,
-    thinking: "Auto",
-    temperature: 1.0,
-    showThoughts: true,
-  },
-  custom: {
-    apiKey: "",
-    model: "",
-    baseUrl: "",
-    thinking: "Auto",
-    temperature: 1.0,
-    showThoughts: true,
-  },
-};
-
-function loadProviderSettings(provider: Provider): ProviderSettings {
-  const newFormatKey = `producer_pal_provider_${provider}`;
-  const newFormatData = localStorage.getItem(newFormatKey);
-
-  // Try new format first
-  if (newFormatData) {
-    try {
-      const parsed = JSON.parse(newFormatData);
-      const settings = { ...DEFAULT_SETTINGS[provider], ...parsed };
-
-      // Normalize thinking value for OpenAI if it's invalid
-      if (provider === "openai") {
-        settings.thinking = normalizeThinkingForOpenAI(settings.thinking);
-      }
-
-      return settings;
-    } catch {
-      // Invalid JSON, fall through to defaults or migration
-    }
-  }
-
-  // Backward compatibility: only for Gemini provider
-  if (provider === "gemini") {
-    const legacySettings: Partial<ProviderSettings> = {};
-
-    const apiKey = localStorage.getItem("gemini_api_key");
-    if (apiKey) legacySettings.apiKey = apiKey;
-
-    const model =
-      localStorage.getItem("gemini_model") ?? localStorage.getItem("model");
-    if (model) legacySettings.model = model;
-
-    const thinking =
-      localStorage.getItem("thinking") ??
-      localStorage.getItem("gemini_thinking");
-    if (thinking) legacySettings.thinking = thinking;
-
-    const temperature =
-      localStorage.getItem("temperature") ??
-      localStorage.getItem("gemini_temperature");
-    if (temperature != null) {
-      legacySettings.temperature = parseFloat(temperature);
-    }
-
-    const showThoughts =
-      localStorage.getItem("showThoughts") ??
-      localStorage.getItem("gemini_showThoughts");
-    if (showThoughts != null) {
-      legacySettings.showThoughts = showThoughts === "true";
-    }
-
-    return { ...DEFAULT_SETTINGS.gemini, ...legacySettings };
-  }
-
-  // For non-Gemini providers, just use defaults
-  return DEFAULT_SETTINGS[provider];
-}
-
-function saveProviderSettings(provider: Provider, settings: ProviderSettings) {
-  const key = `producer_pal_provider_${provider}`;
-  localStorage.setItem(key, JSON.stringify(settings));
-=======
 import { useCallback, useEffect, useMemo, useState } from "preact/hooks";
 import type { Provider, UseSettingsReturn } from "../types/settings.js";
 import {
@@ -167,22 +35,16 @@
   return (value: ProviderSettings[K]) => {
     setters[provider]((prev) => ({ ...prev, [key]: value }));
   };
->>>>>>> 096ef952
 }
 
 // Hook manages state for 7 providers with individual setters and orchestration logic
 
 /**
-<<<<<<< HEAD
- *
- */
-=======
  * Hook for managing chat provider settings and tool enablement
  *
  * @returns {UseSettingsReturn} Settings state and management functions
  */
 // eslint-disable-next-line max-lines-per-function
->>>>>>> 096ef952
 export function useSettings(): UseSettingsReturn {
   const [provider, setProviderState] = useState<Provider>(loadCurrentProvider);
   const [settingsConfigured, setSettingsConfigured] = useState<boolean>(
@@ -329,57 +191,6 @@
     },
     [currentSettings.thinking],
   );
-<<<<<<< HEAD
-
-  // Check if current provider has an API key saved
-  // Local providers (lmstudio, ollama) don't require API keys
-  const hasApiKey =
-    provider === "lmstudio" || provider === "ollama"
-      ? Boolean(localStorage.getItem(`producer_pal_provider_${provider}`))
-      : localStorage.getItem(`producer_pal_provider_${provider}`)
-        ? (() => {
-            try {
-              const data = JSON.parse(
-                localStorage.getItem(`producer_pal_provider_${provider}`) ??
-                  "{}",
-              );
-              return Boolean(data.apiKey);
-            } catch {
-              return false;
-            }
-          })()
-        : provider === "gemini"
-          ? Boolean(localStorage.getItem("gemini_api_key"))
-          : false;
-
-  // Tool toggle helper functions
-  const setEnabledTools = useCallback((tools: Record<string, boolean>) => {
-    setEnabledToolsState(tools);
-  }, []);
-
-  const enableAllTools = useCallback(() => {
-    const allEnabled = TOOLS.reduce(
-      (acc, tool) => {
-        acc[tool.id] = true;
-        return acc;
-      },
-      {} as Record<string, boolean>,
-    );
-    setEnabledToolsState(allEnabled);
-  }, []);
-
-  const disableAllTools = useCallback(() => {
-    const allDisabled = TOOLS.reduce(
-      (acc, tool) => {
-        acc[tool.id] = false;
-        return acc;
-      },
-      {} as Record<string, boolean>,
-    );
-    setEnabledToolsState(allDisabled);
-  }, []);
-
-=======
   const hasApiKey = checkHasApiKey(provider);
   const toolsUtils = useMemo(
     () => ({
@@ -389,7 +200,6 @@
     }),
     [enabledTools],
   );
->>>>>>> 096ef952
   const resetBehaviorToDefaults = useCallback(() => {
     setTemperature(1.0);
     setThinking(DEFAULT_SETTINGS[provider].thinking);

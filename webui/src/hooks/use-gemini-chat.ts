--- conflicted
+++ resolved
@@ -34,20 +34,6 @@
 }
 
 /**
-<<<<<<< HEAD
- *
- * @param root0
- * @param root0.apiKey
- * @param root0.model
- * @param root0.thinking
- * @param root0.temperature
- * @param root0.showThoughts
- * @param root0.enabledTools
- * @param root0.mcpStatus
- * @param root0.mcpError
- * @param root0.checkMcpConnection
- */
-=======
  * Hook for managing Gemini chat state and message handling
  *
  * @param {UseGeminiChatProps} root0 - Chat configuration
@@ -63,7 +49,6 @@
  * @returns {UseGeminiChatReturn} Chat state and handlers
  */
 // eslint-disable-next-line max-lines-per-function
->>>>>>> 096ef952
 export function useGeminiChat({
   apiKey,
   model,

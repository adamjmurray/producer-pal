import { useEffect, useState } from "preact/hooks";

/**
 *
<<<<<<< HEAD
=======
 * @returns {any} - Hook return value
>>>>>>> 096ef952
 */
export function useTheme() {
  const [theme, setTheme] = useState("system");

  // Load theme from localStorage on mount
  useEffect(() => {
    const savedTheme = localStorage.getItem("theme");
    if (savedTheme) {
      setTheme(savedTheme);
    }
  }, []);

  // Apply theme changes
  useEffect(() => {
    const root = document.documentElement;
    const mediaQuery = window.matchMedia("(prefers-color-scheme: dark)");

    const applyTheme = () => {
      if (theme === "system") {
        root.classList.toggle("dark", mediaQuery.matches);
      } else {
        root.classList.toggle("dark", theme === "dark");
      }
    };

    applyTheme();
    localStorage.setItem("theme", theme);

    // Listen for system theme changes when using "system" theme
    if (theme === "system") {
      mediaQuery.addEventListener("change", applyTheme);
      return () => mediaQuery.removeEventListener("change", applyTheme);
    }
    return undefined;
  }, [theme]);

  return { theme, setTheme };
}<|MERGE_RESOLUTION|>--- conflicted
+++ resolved
@@ -2,10 +2,7 @@
 
 /**
  *
-<<<<<<< HEAD
-=======
  * @returns {any} - Hook return value
->>>>>>> 096ef952
  */
 export function useTheme() {
   const [theme, setTheme] = useState("system");

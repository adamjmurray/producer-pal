# <sub><img src="./doc/img/producer-pal-logo.svg" height="40"/></sub> Producer Pal Installation Guide

1. Add the
   [Producer Pal Max for Live device (`Producer_Pal.amxd`)](https://github.com/adamjmurray/producer-pal/releases/latest/download/Producer_Pal.amxd)
<<<<<<< HEAD
   to your Ableton Live project
   - Requires [Ableton Live 12.2+](https://www.ableton.com/live/) with
     [Max for Live](https://www.ableton.com/live/max-for-live/) (e.g. Ableton
     Live Suite)
   - Add the device to a MIDI track, ideally an empty one:

     <img src="./doc/img/install-in-ableton.png" width="300">

2. Connect an AI model to Producer Pal:
=======
   to a MIDI track in [Ableton Live 12.2+](https://www.ableton.com/live/) with [Max for Live](https://www.ableton.com/live/max-for-live/) (e.g. Ableton Live Suite):

   <img src="./doc/img/install-in-ableton.png" alt="install in Ableton" width="500">

   It should show "Producer Pal Running".

3. Connect an AI model to Producer Pal:
>>>>>>> 065559b6
   - [Anthropic Claude](#anthropic-claude-installation)
     - [Claude Desktop](#claude-desktop)
     - [Claude Code](#claude-code)
     - [claude.ai Web App](#claudeai-web-app)
   - [Google Gemini](#google-gemini)
     - [Gemini CLI](#gemini-cli)
   - [OpenAI](#openai)
     - [Codex CLI](#codex-cli)
     - [ChatGPT web app](#chatgpt-web-app)
   - [LM Studio](#lm-studio) for local models useable with no Internet,
     including:
     - Mistral AI Magistral
     - Alibaba Qwen 3
     - OpenAI GPT OSS
   - [Other MCP-compatible LLMs](#other-mcp-compatible-llms)

4. Start a conversation with "connect to ableton"

If it doesn't work, see the [troubleshooting guide](#troubleshooting).

## Choosing a Connection Method

Depending on the AI model you want to use, you may have choices between the
following connection methods:

### MCP Bundle

MCP bundles are plugins for desktop apps in the
[.mcbp format](https://github.com/anthropics/mcpb). It can be setup quickly in a
few clicks with no special technical knowledge required.

The `Producer_Pal.mcpb` file
[(download latest version here)](https://github.com/adamjmurray/producer-pal/releases/latest/download/Producer_Pal.mcpb)
is used to [install the Producer Pal Claude Desktop extension](#claude-desktop).
Currently it is only compatible with Claude Desktop. If you
[use Claude](#anthropic-claude-installation) this is the easiest way to start
using Producer Pal.

### producer-pal-portal.js

The `producer-pal-portal.js` script
[(download latest version here)](https://github.com/adamjmurray/producer-pal/releases/latest/download/producer-pal-portal.js)
can connect most local MCP-compatible AI apps to Producer Pal.

The script provides an
[MCP stdio transport](https://modelcontextprotocol.io/specification/2025-06-18/basic/transports#stdio)
connection to the Producer Pal
[MCP server](https://modelcontextprotocol.io/docs/learn/server-concepts) running
inside its Max for Live device.

This is recommended over the HTTP connection because it is more robust: it works
even if Ableton Live / Producer Pal is not running and will help you debug
broken connections. Note: this option requires [Node.js](https://nodejs.org/) to
be installed.

### HTTP

This is the most minimal install method. You only need the Producer Pal Max for
Live device and an MCP/HTTP-compatible AI app.

HTTP is the fastest way to try [Gemini CLI](#gemini-cli) and
[Claude Code](#claude-code) with Producer Pal.

HTTP is the only option for connecting remote clients like the
[claude.ai Web App](#claudeai-web-app) and [ChatGPT web app](#chatgpt-web-app),
but this also requires a [web tunnel](#web-tunneling-options). Note: You can
access Producer Pal from another computer on your local network without using a
web tunnel.

A downside compared to the `producer-pal-portal.js` script is you may need to
restart your AI app or refresh MCP servers if you forgot to run Ableton Live
with the Producer Pal Max for Live device first.

## Anthropic Claude Installation

No subscription is required to use Claude, but you must register an Anthropic
account and
[verify the account with a phone number](https://support.anthropic.com/en/articles/8287232-why-do-i-need-to-verify-my-phone-number).

### Claude Desktop

Claude Desktop is the easiest way to use Producer Pal with Claude.

1. Install [Claude Desktop](https://claude.ai/download)

2. Download the
   [Producer Pal Claude Desktop Extension (`Producer_Pal.mcpb`)](https://github.com/adamjmurray/producer-pal/releases/latest/download/Producer_Pal.mcpb)

3. Go to Claude Desktop &rarr; Settings &rarr; Extensions and:

   3a. If you already have extensions installed, drag and drop
   `Producer_Pal.mcp` into the Extensions screen:

   ![install in Claude Desktop](./doc/img/install-in-claude.png)

   3b. Or, if you have never installed a Claude Desktop extension before, you
   need to click "Advanced settings" on the Extensions screen, then click
   "Install extension...", and choose the
   [Producer_Pal.mcpb](https://github.com/adamjmurray/producer-pal/releases/latest/download/Producer_Pal.mcpb)
   file.

   ![install first extension in Claude Desktop](./doc/img/install-in-claude-first-extension.png)

4. Don't forget to click "Install" and complete the Claude Desktop installation:

   ![install in Claude Desktop, part 2](./doc/img/install-in-claude-2.png)

5. You should see 20 Producer Pal tools in Claude's "Search and Tools" menu:

   ![Producer Pal tools in Claude](./doc/img/tools-in-claude.png)

6. Start a conversation with "connect to ableton"

   ![Producer Pal start a conversation](./doc/img/screenshot.png)

7. In order for Producer Pal to work, you need to allow the tools to be used:

   <img alt="Producer Pal allow tools" src="./doc/img/producer-pal-permission.png" width="450"/>

### Claude Code

[Claude Code](https://claude.com/product/claude-code) is a command line
interface for Claude.

1. Install Claude Code: `npm install -g @anthropic/claude-code` (see
   [the official docs](https://www.anthropic.com/claude-code))
2. Download `producer-pal-portal.js` from the release and note its full path
3. Configure the MCP server via one of these
   [connection methods](#choosing-a-connection-method):
   - with producer-pal-portal.js
     ```bash
     claude mcp add producer-pal -- node /absolute/path/to/producer-pal-portal.js
     ```
   - or via HTTP
     ```bash
     claude mcp add --transport http producer-pal http://localhost:3350/mcp
     ```
4. Start Claude Code: `claude` (consider running in an empty directory)
5. Start a conversation with "connect to ableton"

### claude.ai Web App

To use Producer Pal through [the Claude web interface](https://claude.ai/new):

1. Set up [a web tunnel](#web-tunneling-options) to expose your local Producer
   Pal server, for example:

   ```bash
   ngrok http http://localhost:3350
   ```

   This gives you a public URL like `https://1234abcd.ngrok-free.app`

2. Go to [claude.ai settings](https://claude.ai/settings/connectors)
3. Add a Custom Connector with your tunnel URL + `/mcp`:
   ```
   https://1234abcd.ngrok-free.app/mcp
   ```
4. Start a conversation with "connect to ableton"

## Google Gemini

### Gemini CLI

[Gemini CLI](https://developers.google.com/gemini-code-assist/docs/gemini-cli)
is a command line interface for Google Gemini.

1. [Install Gemini CLI](https://github.com/google-gemini/gemini-cli?#-installation)
2. Configure MCP in `~/.gemini/settings.json` to use one of these
   [connection methods](#choosing-a-connection-method):

   **Option A: Via producer-pal-portal.js**

   ```json
   {
     "mcpServers": {
       // ... other MCP server configs ...
       "producer-pal": {
         "command": "node",
         "args": ["/absolute/path/to/producer-pal-portal.js"]
       }
     }
   }
   ```

   **Option B: Direct HTTP connection**

   ```json
   {
     "mcpServers": {
       // ... other MCP server configs ...
       "producer-pal": {
         "httpUrl": "http://localhost:3350"
       }
     }
   }
   ```

3. Run `gemini` to start the Gemini CLI
4. Start a conversation with "connect to ableton"

## OpenAI

### Codex CLI

[Codex CLI](https://developers.openai.com/codex/cli) is a command line interface
for OpenAI models.

1. [Install OpenAI Codex](https://github.com/openai/codex#quickstart)
2. Edit `~/.codex/config.toml` to setup one of these
   [connection methods](#choosing-a-connection-method):
   ```toml
   [mcp_servers.producer-pal]
   command = "node"
   args = ["/absolute/path/to/producer-pal-portal.js"]
   ```
3. Run `codex` (consider in an empty directory)
4. Start a conversation with "connect to ableton"

### ChatGPT Web App

To use Producer Pal through [the ChatGPT web interface](https://chatgpt.com/):

1. Set up [a web tunnel](#web-tunneling-options) to expose your local Producer
   Pal server, for example:

   ```bash
   ngrok http http://localhost:3350
   ```

   Note your public URL (e.g., `https://1234abcd.ngrok-free.app`)

2. Go to [ChatGPT](https://chatgpt.com) → Settings
3. Enable Developer Mode
4. Add a Custom Connector:
   - URL: Your tunnel URL + `/mcp` (e.g., `https://1234abcd.ngrok-free.app/mcp`)
   - No authentication required
   - Trust the connector

5. IMPORTANT: Start a new chat with Developer Mode and Producer Pal explicitly
   enabled
6. Start a conversation with "connect to ableton"

## LM Studio

Run AI models locally without Internet connection.

1. Download [LM Studio](https://lmstudio.ai/)
2. Install a compatible model:
   - Qwen 3+ (tested with the 4b-2507 and 4b-thinking-2507 models)
   - OpenAI GPT-OSS (tested with the 20B model)
   - Mistral AI Magistral (tested with the small-2509 model)
3. Configure MCP servers in LM Studio Settings → Program → Integrations → edit
   mcp.json using one of these
   [connection methods](#choosing-a-connection-method):

   **Option A: Via producer-pal-portal.js**

   ```json
   {
     "mcpServers": {
       // ... other MCP server configs ...
       "producer-pal": {
         "command": "node",
         "args": ["/absolute/path/to/producer-pal-portal.js"]
       }
     }
   }
   ```

   **Option B: Direct HTTP connection**

   ```json
   {
     "mcpServers": {
       // ... other MCP server configs ...
       "producer-pal": {
         "url": "http://localhost:3350/mcp"
       }
     }
   }
   ```

4. Start a conversation with "connect to ableton"

## Other MCP-compatible LLMs

Producer Pal works with any LLM that supports the Model Context Protocol.

You can use the
[STDIO or HTTP connection method](#choosing-a-connection-method).

### Local MCP via stdio

Configure your LLM to run:

```bash
node /path/to/producer-pal-portal.js
```

### Local MCP via HTTP

Connect directly to:

```
http://localhost:3350
```

### Remote MCP via HTTP tunnel

For cloud-hosted LLMs or remote access:

1. Set up a tunnel (e.g., ngrok, Pinggy)
2. Configure your LLM with the public URL + `/mcp`

## Web Tunneling Options

For remote access to Producer Pal, you'll need a tunneling service.

### ngrok (Recommended)

- [Sign up](https://ngrok.com) for persistent URLs (paid) or use free tier with
  changing URLs
- Install: `brew install ngrok` (macOS) or download from website
- Run: `ngrok http http://localhost:3350`

### Pinggy

- No installation required on macOS
- Run: `ssh -R 80:localhost:3350 a.pinggy.io`
- Free tier limited to 60 minutes

## Troubleshooting

### AI won't use Producer Pal

Some AIs won't respond properly to "connect to ableton" and may claim they can't
directly interact with Ableton Live even if they actually can. It's possible
everything is setup correctly and the AI needs a nudge to start using Producer
Pal. Try this first:

- Ask "what tools do you have?" and check if it can see Producer Pal tools such
  as `ppal-init`
- Say "call your ppal-init tool"

If you can successfully initiate a ppal-init tool call, Producer Pal should
work.

### Connection Issues

- Ensure Producer Pal device is loaded and running in Ableton Live
- Check that port 3350 is not blocked by firewall
- For remote connections, verify your tunnel is active

### MCP Server Not Found

- Verify the full path to `producer-pal-portal.js` is correct
- Ensure Node.js is installed and accessible from your terminal

### Tools Not Appearing

- Toggle the Producer Pal device off and on in Live
- Restart your AI interface
- Check the Max console for error messages

## Support

For issues and questions:

- Ask a question in
  [the questions forum](https://github.com/adamjmurray/producer-pal/discussions/categories/questions)
- Report bugs in
  [the bug reports forum](https://github.com/adamjmurray/producer-pal/discussions/categories/bug-reports)
  or [issues list](https://github.com/adamjmurray/producer-pal/issues)
- Documentation: See [the README](./README.md) and
  [developer documentation](./DEVELOPERS.md).<|MERGE_RESOLUTION|>--- conflicted
+++ resolved
@@ -2,25 +2,14 @@
 
 1. Add the
    [Producer Pal Max for Live device (`Producer_Pal.amxd`)](https://github.com/adamjmurray/producer-pal/releases/latest/download/Producer_Pal.amxd)
-<<<<<<< HEAD
-   to your Ableton Live project
-   - Requires [Ableton Live 12.2+](https://www.ableton.com/live/) with
-     [Max for Live](https://www.ableton.com/live/max-for-live/) (e.g. Ableton
-     Live Suite)
-   - Add the device to a MIDI track, ideally an empty one:
-
-     <img src="./doc/img/install-in-ableton.png" width="300">
+   to a MIDI track in [Ableton Live 12.2+](https://www.ableton.com/live/) with
+   [Max for Live](https://www.ableton.com/live/max-for-live/) (e.g. Ableton Live
+   Suite):
+   <img src="./doc/img/install-in-ableton.png" alt="install in Ableton" width="500">
+
+   It should show "Producer Pal Running".
 
 2. Connect an AI model to Producer Pal:
-=======
-   to a MIDI track in [Ableton Live 12.2+](https://www.ableton.com/live/) with [Max for Live](https://www.ableton.com/live/max-for-live/) (e.g. Ableton Live Suite):
-
-   <img src="./doc/img/install-in-ableton.png" alt="install in Ableton" width="500">
-
-   It should show "Producer Pal Running".
-
-3. Connect an AI model to Producer Pal:
->>>>>>> 065559b6
    - [Anthropic Claude](#anthropic-claude-installation)
      - [Claude Desktop](#claude-desktop)
      - [Claude Code](#claude-code)
@@ -37,7 +26,7 @@
      - OpenAI GPT OSS
    - [Other MCP-compatible LLMs](#other-mcp-compatible-llms)
 
-4. Start a conversation with "connect to ableton"
+3. Start a conversation with "connect to ableton"
 
 If it doesn't work, see the [troubleshooting guide](#troubleshooting).
 

--- conflicted
+++ resolved
@@ -11,16 +11,6 @@
 ## Demo
 
 Watch the Producer Pal 1.0 walkthrough video:
-<<<<<<< HEAD
-
-- 0:00:
-  [Installation with Claude Desktop](https://www.youtube.com/watch?v=IB19LqTZQDU)
-- 2:29:
-  [Connecting the AI to Ableton](https://www.youtube.com/watch?v=IB19LqTZQDU&t=149s)
-- 3:23
-  [Generating a 4-part, 8-bar loop from scratch](https://www.youtube.com/watch?v=IB19LqTZQDU&t=202s)
-=======
->>>>>>> 9d785114
 
 - 0:00:
   [Installation with Claude Desktop](https://www.youtube.com/watch?v=IB19LqTZQDU&list=PLFqWfbwGKmqenUb1DUFZ5ECYU6klUWNtX)

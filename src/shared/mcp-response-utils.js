--- conflicted
+++ resolved
@@ -6,15 +6,10 @@
 // Format a successful response with the standard MCP content structure
 // non-string results will be JSON-stringified
 /**
-<<<<<<< HEAD
- *
- * @param result
-=======
  * Format a successful MCP response
  *
  * @param {string|object} result - Result to format (strings used as-is, objects JSON-stringified)
  * @returns {object} Formatted MCP response
->>>>>>> 096ef952
  */
 export function formatSuccessResponse(result) {
   return {
@@ -29,15 +24,10 @@
 
 // Format an error response with the standard MCP error structure
 /**
-<<<<<<< HEAD
- *
- * @param errorMessage
-=======
  * Format an error MCP response
  *
  * @param {string} errorMessage - Error message text
  * @returns {object} Formatted MCP error response
->>>>>>> 096ef952
  */
 export function formatErrorResponse(errorMessage) {
   return {

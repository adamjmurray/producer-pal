// src/shared/compact-serializer.js

/**
 * Converts object to compact JavaScript literal syntax with unquoted keys
 * - Unquoted keys (where valid JS identifiers)
 * - No whitespace
 * - Skips undefined values in objects/arrays
 * - Top-level undefined returns empty string
<<<<<<< HEAD
 * @param obj
=======
 *
 * @param {any} obj - Object to convert
 * @returns {string} Compact JS literal string
>>>>>>> 096ef952
 */
export function toCompactJSLiteral(obj) {
  /**
   * Convert a value to compact JS literal syntax
   *
   * @param {any} val - Value to convert
   * @returns {string|undefined} Converted value
   */
  function convert(val) {
    // Primitives that need special treatment other than JSON.stringify() below
    if (val === null) {
      return "null";
    }

    if (Array.isArray(val)) {
      const items = val.map(convert).filter((v) => v !== undefined);
      return "[" + items.join(",") + "]";
    }

    if (typeof val === "object") {
      const pairs = [];
      for (const [key, value] of Object.entries(val)) {
        const converted = convert(value);
        if (converted === undefined) {
          continue;
        } // Skip undefined values
        // assume key doesn't need to be quoted
        // to generate valid JS we might need to be stricter here, but since we're using
        // this to send text to an LLM, it should be fine (and all our keys should be valid unquoted anyway)
        pairs.push(key + ":" + converted);
      }
      return "{" + pairs.join(",") + "}";
    }

    return JSON.stringify(val);
  }

  const result = convert(obj);

  return result ?? "";
}<|MERGE_RESOLUTION|>--- conflicted
+++ resolved
@@ -6,13 +6,9 @@
  * - No whitespace
  * - Skips undefined values in objects/arrays
  * - Top-level undefined returns empty string
-<<<<<<< HEAD
- * @param obj
-=======
  *
  * @param {any} obj - Object to convert
  * @returns {string} Compact JS literal string
->>>>>>> 096ef952
  */
 export function toCompactJSLiteral(obj) {
   /**

// Entry point for the tool implementations with direct Live API access
import "./live-api-extensions";

import { toCompactJSLiteral } from "../shared/compact-serializer.js";
import {
  formatErrorResponse,
  formatSuccessResponse,
  MAX_CHUNK_SIZE,
  MAX_CHUNKS,
  MAX_ERROR_DELIMITER,
} from "../shared/mcp-response-utils";
import * as console from "../shared/v8-max-console";
import { VERSION } from "../shared/version";
import { createClip } from "../tools/clip/create-clip";
import { readClip } from "../tools/clip/read-clip";
import { updateClip } from "../tools/clip/update-clip";
import { playback } from "../tools/control/playback.js";
import { rawLiveApi } from "../tools/control/raw-live-api.js";
import { select } from "../tools/control/select.js";
import { readLiveSet } from "../tools/live-set/read-live-set";
import { updateLiveSet } from "../tools/live-set/update-live-set";
import { deleteObject } from "../tools/operations/delete";
import { duplicate } from "../tools/operations/duplicate";
import { transformClips } from "../tools/operations/transform-clips.js";
import { createScene } from "../tools/scene/create-scene";
import { readScene } from "../tools/scene/read-scene";
import { updateScene } from "../tools/scene/update-scene";
import { createTrack } from "../tools/track/create-track";
import { readTrack } from "../tools/track/read-track";
import { updateTrack } from "../tools/track/update-track";
import { connect } from "../tools/workflow/connect.js";
import { memory } from "../tools/workflow/memory.js";

const context = {
  projectNotes: {
    enabled: false,
    writable: false,
    content: "",
  },
  smallModelMode: false,
  holdingAreaStartBeats: 40000,
};

/*
**IMPORTANT**: Always pass args AND context to tool functions
Use the `(args) => toolFunction(args, context)` pattern
This ensures all tools have access to context (holdingAreaStartBeats, silenceWavPath, etc.)
*/
const tools = {
  "ppal-connect": (args) => connect(args, context),
  "ppal-read-live-set": (args) => readLiveSet(args, context),
  "ppal-update-live-set": (args) => updateLiveSet(args, context),
  "ppal-create-track": (args) => createTrack(args, context),
  "ppal-read-track": (args) => readTrack(args, context),
  "ppal-update-track": (args) => updateTrack(args, context),
  "ppal-create-scene": (args) => createScene(args, context),
  "ppal-read-scene": (args) => readScene(args, context),
  "ppal-update-scene": (args) => updateScene(args, context),
  "ppal-create-clip": (args) => createClip(args, context),
  "ppal-read-clip": (args) => readClip(args, context),
  "ppal-update-clip": (args) => updateClip(args, context),
  "ppal-transform-clips": (args) => transformClips(args, context),
  "ppal-playback": (args) => playback(args, context),
  "ppal-select": (args) => select(args, context),
  "ppal-delete": (args) => deleteObject(args, context),
  "ppal-duplicate": (args) => duplicate(args, context),
  "ppal-memory": (args) => memory(args, context),
};

if (process.env.ENABLE_RAW_LIVE_API === "true") {
  tools["ppal-raw-live-api"] = (args) => rawLiveApi(args, context);
}

/**
 * Call a tool by name with the given arguments
 *
 * @param {string} toolName - Name of the tool to call
 * @param {object} args - Arguments to pass to the tool
 * @returns {object} Tool execution result
 */
function callTool(toolName, args) {
  const tool = tools[toolName];
  if (!tool) {
    throw new Error(`Unknown tool: ${tool}`);
  }
  return tool(args);
}

let isCompactOutputEnabled = true;
/**
<<<<<<< HEAD
 *
 * @param enabled
=======
 * Enable or disable compact output format
 *
 * @param {boolean} enabled - Whether to enable compact output
>>>>>>> 096ef952
 */
export function compactOutput(enabled) {
  isCompactOutputEnabled = Boolean(enabled);
}

/**
<<<<<<< HEAD
 *
 * @param enabled
=======
 * Enable or disable small model mode
 *
 * @param {boolean} enabled - Whether to enable small model mode
>>>>>>> 096ef952
 */
export function smallModelMode(enabled) {
  context.smallModelMode = Boolean(enabled);
}

/**
<<<<<<< HEAD
 *
 * @param enabled
=======
 * Enable or disable project notes feature
 *
 * @param {boolean} enabled - Whether to enable project notes
>>>>>>> 096ef952
 */
export function projectNotesEnabled(enabled) {
  context.projectNotes.enabled = Boolean(enabled);
}

/**
<<<<<<< HEAD
 *
 * @param writable
=======
 * Set whether project notes are writable
 *
 * @param {boolean} writable - Whether project notes should be writable
>>>>>>> 096ef952
 */
export function projectNotesWritable(writable) {
  context.projectNotes.writable = Boolean(writable);
}

/**
<<<<<<< HEAD
 *
 * @param _text
 * @param content
=======
 * Set the project notes content
 *
 * @param {string} _text - Unused parameter
 * @param {string} content - Project notes content
>>>>>>> 096ef952
 */
export function projectNotes(_text, content) {
  context.projectNotes.content = content ?? "";
}

/**
<<<<<<< HEAD
 *
 * @param beats
=======
 * Set the holding area start position in beats
 *
 * @param {number} beats - Start position in beats
>>>>>>> 096ef952
 */
export function holdingAreaStartBeats(beats) {
  context.holdingAreaStartBeats = Number(beats) || 40000;
}

/**
 * Send a response back to the MCP server
 *
 * @param {string} requestId - Request identifier
 * @param {object} result - Result object to send
 */
function sendResponse(requestId, result) {
  const jsonString = JSON.stringify(result);

  // Calculate required chunks
  const totalChunks = Math.ceil(jsonString.length / MAX_CHUNK_SIZE);

  if (totalChunks > MAX_CHUNKS) {
    // Response too large - send error instead
    const errorResult = formatErrorResponse(
      `Response too large: ${jsonString.length} bytes would require ${totalChunks} chunks (max ${MAX_CHUNKS})`,
    );
    outlet(
      0,
      "mcp_response",
      requestId,
      JSON.stringify(errorResult),
      MAX_ERROR_DELIMITER,
    );
    return;
  }

  // Chunk the JSON string
  const chunks = [];
  for (let i = 0; i < jsonString.length; i += MAX_CHUNK_SIZE) {
    chunks.push(jsonString.slice(i, i + MAX_CHUNK_SIZE));
  }

  // Send as: ["mcp_response", requestId, chunk1, chunk2, ..., delimiter]
  outlet(0, "mcp_response", requestId, ...chunks, MAX_ERROR_DELIMITER);
}

// Handle messages from Node for Max
/**
<<<<<<< HEAD
 *
 * @param requestId
 * @param tool
 * @param argsJSON
 * @param contextJSON
=======
 * Handle MCP request from Node for Max
 *
 * @param {string} requestId - Request identifier
 * @param {string} tool - Tool name to execute
 * @param {string} argsJSON - JSON string of arguments
 * @param {string} contextJSON - JSON string of context
>>>>>>> 096ef952
 */
export async function mcp_request(requestId, tool, argsJSON, contextJSON) {
  let result;
  try {
    const args = JSON.parse(argsJSON);

    // Merge incoming context (if provided) into existing context
    if (contextJSON != null) {
      try {
        const incomingContext = JSON.parse(contextJSON);
        Object.assign(context, incomingContext);
      } catch (contextError) {
        console.error(
          `Warning: Failed to parse contextJSON: ${contextError.message}`,
        );
      }
    }

    try {
      // NOTE: toCompactJSLiteral() basically formats things as JS literal syntax with unquoted keys
      // Compare this to the old way of passing the JS object directly here,
      // which results in a JSON.stringify() call on the object inside formatSuccessResponse().
      // toCompactJSLiteral() doesn't save us a ton of tokens in most tools, so if we see any issues
      // with any LLMs, we can go back to omitting toCompactJSLiteral() here.
      const output = await callTool(tool, args);
      result = formatSuccessResponse(
        isCompactOutputEnabled ? toCompactJSLiteral(output) : output,
      );
    } catch (toolError) {
      result = formatErrorResponse(
        `Error executing tool '${tool}': ${toolError.message}`,
      );
    }
  } catch (error) {
    result = formatErrorResponse(
      `Error parsing tool call request: ${error.message}`,
    );
  }
  // Send response back to Node for Max
  sendResponse(requestId, result);
}

const now = () => new Date().toLocaleString("sv-SE"); // YYYY-MM-DD HH:mm:ss

console.log(`[${now()}] Producer Pal ${VERSION} Live API adapter ready`);

// send a "started" signal so UI controls can resync their values
// while changing the code repeatedly during development:
outlet(0, "started");<|MERGE_RESOLUTION|>--- conflicted
+++ resolved
@@ -88,86 +88,55 @@
 
 let isCompactOutputEnabled = true;
 /**
-<<<<<<< HEAD
- *
- * @param enabled
-=======
  * Enable or disable compact output format
  *
  * @param {boolean} enabled - Whether to enable compact output
->>>>>>> 096ef952
  */
 export function compactOutput(enabled) {
   isCompactOutputEnabled = Boolean(enabled);
 }
 
 /**
-<<<<<<< HEAD
- *
- * @param enabled
-=======
  * Enable or disable small model mode
  *
  * @param {boolean} enabled - Whether to enable small model mode
->>>>>>> 096ef952
  */
 export function smallModelMode(enabled) {
   context.smallModelMode = Boolean(enabled);
 }
 
 /**
-<<<<<<< HEAD
- *
- * @param enabled
-=======
  * Enable or disable project notes feature
  *
  * @param {boolean} enabled - Whether to enable project notes
->>>>>>> 096ef952
  */
 export function projectNotesEnabled(enabled) {
   context.projectNotes.enabled = Boolean(enabled);
 }
 
 /**
-<<<<<<< HEAD
- *
- * @param writable
-=======
  * Set whether project notes are writable
  *
  * @param {boolean} writable - Whether project notes should be writable
->>>>>>> 096ef952
  */
 export function projectNotesWritable(writable) {
   context.projectNotes.writable = Boolean(writable);
 }
 
 /**
-<<<<<<< HEAD
- *
- * @param _text
- * @param content
-=======
  * Set the project notes content
  *
  * @param {string} _text - Unused parameter
  * @param {string} content - Project notes content
->>>>>>> 096ef952
  */
 export function projectNotes(_text, content) {
   context.projectNotes.content = content ?? "";
 }
 
 /**
-<<<<<<< HEAD
- *
- * @param beats
-=======
  * Set the holding area start position in beats
  *
  * @param {number} beats - Start position in beats
->>>>>>> 096ef952
  */
 export function holdingAreaStartBeats(beats) {
   context.holdingAreaStartBeats = Number(beats) || 40000;
@@ -212,20 +181,12 @@
 
 // Handle messages from Node for Max
 /**
-<<<<<<< HEAD
- *
- * @param requestId
- * @param tool
- * @param argsJSON
- * @param contextJSON
-=======
  * Handle MCP request from Node for Max
  *
  * @param {string} requestId - Request identifier
  * @param {string} tool - Tool name to execute
  * @param {string} argsJSON - JSON string of arguments
  * @param {string} contextJSON - JSON string of context
->>>>>>> 096ef952
  */
 export async function mcp_request(requestId, tool, argsJSON, contextJSON) {
   let result;

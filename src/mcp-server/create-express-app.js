import { StreamableHTTPServerTransport } from "@modelcontextprotocol/sdk/server/streamableHttp.js";
import { ErrorCode } from "@modelcontextprotocol/sdk/types.js";
import express from "express";
import Max from "max-api";
import chatUiHtml from "virtual:chat-ui-html";
import { createMcpServer } from "./create-mcp-server";
import { callLiveApi } from "./max-api-adapter.js";
import * as console from "./node-for-max-logger";

let chatUIEnabled = true; // default
Max.addHandler(
  "chatUIEnabled",
  // very intentionally doing a loose equality check `input == 1` here to support "1", literal true, [1], etc
  // eslint-disable-next-line eqeqeq
  (input) => (chatUIEnabled = input == 1 || input === "true"),
);

let smallModelMode = false; // default
Max.addHandler(
  "smallModelMode",
  // very intentionally doing a loose equality check `input == 1` here to support "1", literal true, [1], 0, false, etc
  // eslint-disable-next-line eqeqeq
  (input) => (smallModelMode = input == 1 || input === "true"),
);

const methodNotAllowed = {
  jsonrpc: "2.0",
  error: {
    code: ErrorCode.ConnectionClosed,
    message: "Method not allowed.",
  },
  id: null,
};

const internalError = (message) => ({
  jsonrpc: "2.0",
  error: {
    code: ErrorCode.InternalError,
    message: `Internal server error: ${message}`,
  },
  id: null,
});

/**
<<<<<<< HEAD
 *
=======
 * Creates and configures an Express application for the MCP server
 * @returns {object} - Configured Express app
>>>>>>> 096ef952
 */
export function createExpressApp() {
  const app = express();

  // CORS middleware for MCP Inspector support
  app.use((req, res, next) => {
    res.setHeader("Access-Control-Allow-Origin", "*");
    res.setHeader("Access-Control-Allow-Methods", "GET, POST, OPTIONS, DELETE");
    res.setHeader("Access-Control-Allow-Headers", "*");
    // Handle preflight requests
    if (req.method === "OPTIONS") {
      return res.status(200).end();
    }
    next();
  });

  app.use(express.json());

  app.post("/mcp", async (req, res) => {
    try {
      console.info("New MCP connection: " + JSON.stringify(req.body));

      const server = createMcpServer(callLiveApi, { smallModelMode });
      const transport = new StreamableHTTPServerTransport({
        sessionIdGenerator: undefined, // Stateless mode
      });

      res.on("close", () => {
        transport.close();
        server.close();
      });

      await server.connect(transport);
      await transport.handleRequest(req, res, req.body);
    } catch (error) {
      console.error(`Error handling MCP request: ${error}`);
      res.status(500).json(internalError(error.message));
    }
  });

  // Status endpoint - the MCP client may check this
  app.get("/mcp", async (_req, res) =>
    res.status(200).json({
      status: "ready",
      mode: "stateless",
      message: "Use POST to /mcp for MCP requests",
    }),
  );

  // Because we're using a stateless server, DELETE is not needed:
  app.delete("/mcp", async (_req, res) =>
    res.status(405).json(methodNotAllowed),
  );

  // Allow chat UI to be disabled for security
  app.use("/chat", (req, res, next) => {
    if (!chatUIEnabled) {
      return res.status(403).send("Chat UI is disabled");
    }
    next();
  });

  // Serve the chat UI (inlined for frozen .amxd builds)
  app.get("/chat", (_req, res) => {
    res.type("html").send(chatUiHtml);
  });

  return app;
}<|MERGE_RESOLUTION|>--- conflicted
+++ resolved
@@ -42,12 +42,8 @@
 });
 
 /**
-<<<<<<< HEAD
- *
-=======
  * Creates and configures an Express application for the MCP server
  * @returns {object} - Configured Express app
->>>>>>> 096ef952
  */
 export function createExpressApp() {
   const app = express();

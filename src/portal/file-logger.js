import { appendFileSync, existsSync, mkdirSync } from "fs";
import { homedir } from "os";
import { join } from "path";

// Check logging environment variables
const enableLogging = process.env.ENABLE_LOGGING === "true";
const verboseLogging = process.env.VERBOSE_LOGGING === "true";

// Detect if running under Vitest to avoid file operations during tests
const isRunningInVitest = process.env.VITEST === "true";

// Platform-specific log directories
const LOG_DIR = (() => {
  if (process.platform === "darwin") {
    return join(homedir(), "Library", "Logs", "Producer Pal");
  } else if (process.platform === "win32") {
    return join(process.env.LOCALAPPDATA || homedir(), "ProducerPal", "Logs");
<<<<<<< HEAD
  } 
    // Linux/Unix: follows XDG Base Directory specification
    return join(homedir(), ".local", "share", "Producer Pal", "logs");
  
=======
  }
  // Linux/Unix: follows XDG Base Directory specification
  return join(homedir(), ".local", "share", "Producer Pal", "logs");
>>>>>>> 096ef952
})();

// Ensure directory exists (skip during tests or when logging disabled)
if (!isRunningInVitest && enableLogging) {
  try {
    if (!existsSync(LOG_DIR)) {
      mkdirSync(LOG_DIR, { recursive: true });
    }
  } catch (error) {
    console.error(`Failed to create log directory: ${error.message}`);
  }
}

const LOG_FILE = join(
  LOG_DIR,
  `bridge-${new Date().toISOString().split("T")[0]}.log`,
);

/**
 * Write a log message to the log file
 *
 * @param {string} level - Log level (INFO, ERROR, DEBUG)
 * @param {string} message - Message to log
 */
function writeLog(level, message) {
  // Skip file operations when running under Vitest or when logging disabled
  if (isRunningInVitest || !enableLogging) {
    return;
  }

  const timestamp = new Date().toISOString();
  const line = `${timestamp} [${level}] ${message}\n`;

  try {
    appendFileSync(LOG_FILE, line);
  } catch (error) {
    // Don't throw - we're probably already in an error state
    console.error(`Failed to write log: ${error.message}`);
  }
}

export const logger = {
  info: (message) => writeLog("INFO", message),
  error: (message) => writeLog("ERROR", message),
  debug: (message) => {
    if (verboseLogging && enableLogging) {
      writeLog("DEBUG", message);
    }
  },
};

// Log startup (skip during tests or when logging disabled)
if (!isRunningInVitest && enableLogging) {
  logger.info(`Bridge logger started - writing to ${LOG_FILE}`);
}<|MERGE_RESOLUTION|>--- conflicted
+++ resolved
@@ -15,16 +15,9 @@
     return join(homedir(), "Library", "Logs", "Producer Pal");
   } else if (process.platform === "win32") {
     return join(process.env.LOCALAPPDATA || homedir(), "ProducerPal", "Logs");
-<<<<<<< HEAD
-  } 
-    // Linux/Unix: follows XDG Base Directory specification
-    return join(homedir(), ".local", "share", "Producer Pal", "logs");
-  
-=======
   }
   // Linux/Unix: follows XDG Base Directory specification
   return join(homedir(), ".local", "share", "Producer Pal", "logs");
->>>>>>> 096ef952
 })();
 
 // Ensure directory exists (skip during tests or when logging disabled)

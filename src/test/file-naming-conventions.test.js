--- conflicted
+++ resolved
@@ -4,14 +4,9 @@
 
 /**
  * Recursively get all files in a directory
-<<<<<<< HEAD
- * @param dir
- * @param files
-=======
  * @param {string} dir - Directory path to scan
  * @param {Array<string>} files - Accumulator array for file paths
  * @returns {Array<string>} - Array of file paths
->>>>>>> 096ef952
  */
 function getAllFiles(dir, files = []) {
   const entries = readdirSync(dir);
@@ -30,12 +25,8 @@
 
 /**
  * Check if a filename follows kebab-case convention
-<<<<<<< HEAD
- * @param name
-=======
  * @param {string} name - Filename (without extension) to check
  * @returns {boolean} - True if filename follows kebab-case
->>>>>>> 096ef952
  */
 function isKebabCase(name) {
   // Remove known suffixes first
@@ -50,12 +41,8 @@
 
 /**
  * Check if a filename has only allowed dots (for suffixes and extension)
-<<<<<<< HEAD
- * @param filename
-=======
  * @param {string} filename - Full filename to validate
  * @returns {boolean} - True if filename has valid dot usage
->>>>>>> 096ef952
  */
 function hasValidDots(filename) {
   const name = basename(filename);

--- conflicted
+++ resolved
@@ -126,10 +126,6 @@
 }
 
 /**
-<<<<<<< HEAD
- *
- * @param overrides
-=======
  * Get mock property value for LiveSet objects
  * @param {string} prop - Property name to retrieve
  * @returns {*} - Mock property value
@@ -301,7 +297,6 @@
 /**
  * Mock the LiveAPI.get() method with optional custom overrides
  * @param {object} overrides - Property overrides by object id/path/type
->>>>>>> 096ef952
  */
 export function mockLiveApiGet(overrides = {}) {
   liveApiGet.mockImplementation(function (prop) {
@@ -375,14 +370,9 @@
 });
 
 /**
-<<<<<<< HEAD
- *
- * @param {...any} childIds
-=======
  * Create Live API children array format from child IDs
  * @param {...any} childIds - Child object IDs to format as Live API array
  * @returns {Array} - Formatted Live API children array
->>>>>>> 096ef952
  */
 export function children(...childIds) {
   return childIds.flatMap((id) => ["id", id]);

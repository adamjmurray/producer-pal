export const PITCH_CLASS_NAMES = [
  "C",
  "Db",
  "D",
  "Eb",
  "E",
  "F",
  "Gb",
  "G",
  "Ab",
  "A",
  "Bb",
  "B",
];

/**
 * Convert MIDI pitch number to note name (e.g., 60 -> "C3")
<<<<<<< HEAD
 * @param {number} pitch - MIDI pitch number
 * @param midiPitch
=======
 *
 * @param {number} midiPitch - MIDI pitch number (0-127)
>>>>>>> 096ef952
 * @returns {string} Pitch name in the notation format like "C3", "F#4", etc, or empty string for invalid inputs.
 */
export function midiPitchToName(midiPitch) {
  const pitchClass = midiPitch % 12;
  const octave = Math.floor(midiPitch / 12) - 2;
  return `${PITCH_CLASS_NAMES[pitchClass]}${octave}`;
}

/**
 * Convert scale intervals to pitch class names using the given root note.
 * @param {number[]} intervals - Array of semitone intervals from root (e.g., [0, 2, 4, 5, 7, 9, 11])
 * @param {number} rootNote - Root note number (0-11, where 0 = C)
 * @returns {string[]} Array of pitch class names (e.g., ["C", "D", "E", "F", "G", "A", "B"])
 */
export function intervalsToPitchClasses(intervals, rootNote) {
  return intervals.map((interval) => {
    const pitchClass = (rootNote + interval) % 12;
    return PITCH_CLASS_NAMES[pitchClass];
  });
}<|MERGE_RESOLUTION|>--- conflicted
+++ resolved
@@ -15,13 +15,8 @@
 
 /**
  * Convert MIDI pitch number to note name (e.g., 60 -> "C3")
-<<<<<<< HEAD
- * @param {number} pitch - MIDI pitch number
- * @param midiPitch
-=======
  *
  * @param {number} midiPitch - MIDI pitch number (0-127)
->>>>>>> 096ef952
  * @returns {string} Pitch name in the notation format like "C3", "F#4", etc, or empty string for invalid inputs.
  */
 export function midiPitchToName(midiPitch) {

import * as console from "../../shared/v8-max-console.js";

/**
 * Clear pitch buffer and reset all pitch-related flags
 * @param {object} state - State object containing pitch buffer and flags
 */
export function clearPitchBuffer(state) {
  state.currentPitches = [];
  state.pitchGroupStarted = false;
  state.pitchesEmitted = false;
  state.stateChangedSinceLastPitch = false;
  state.stateChangedAfterEmission = false;
}

/**
 * Validate buffered state before an operation and warn if needed
 * @param {object} state - State object
 * @param {string} operationType - Type of operation (for warning message)
 */
export function validateBufferedState(state, operationType) {
  // Warn if pitches or state buffered but not emitted
  if (state.currentPitches.length > 0 && !state.pitchesEmitted) {
    console.error(
      `Warning: ${state.currentPitches.length} pitch(es) buffered but not emitted before ${operationType}`,
    );
  }
  if (
    (state.stateChangedSinceLastPitch && state.pitchGroupStarted) ||
    state.stateChangedAfterEmission
  ) {
    console.error(
      `Warning: state change won't affect anything before ${operationType}`,
    );
  }
}

/**
 * Copy a note to a destination bar
 * @param {object} sourceNote - Source note with pitch, relativeTime, duration, velocity, probability, velocity_deviation
 * @param {number} destBar - Destination bar number
 * @param {number} destinationBarStart - Destination bar start time in beats
 * @param {Array} events - Events array to push to
 * @param {Map} notesByBar - Map of bar numbers to arrays of notes
 */
export function copyNoteToDestination(
  sourceNote,
  destBar,
  destinationBarStart,
  events,
  notesByBar,
) {
  const copiedNote = {
    pitch: sourceNote.pitch,
    start_time: destinationBarStart + sourceNote.relativeTime,
    duration: sourceNote.duration,
    velocity: sourceNote.velocity,
    probability: sourceNote.probability,
    velocity_deviation: sourceNote.velocity_deviation,
  };
  events.push(copiedNote);

  // Track in notesByBar cache
  if (!notesByBar.has(destBar)) {
    notesByBar.set(destBar, []);
  }
  notesByBar.get(destBar).push({
    ...copiedNote,
    relativeTime: sourceNote.relativeTime,
    originalBar: destBar,
  });
}

/**
 * Track state changes and update buffered pitches
 * @param {object} state - State object
 * @param {Function} updateFn - Function that updates the state (receives state, returns void)
 */
export function trackStateChange(state, updateFn) {
  // Apply the state update
  updateFn(state);

  // Track if state changed after pitch in current group
  if (state.pitchGroupStarted && state.currentPitches.length > 0) {
    state.stateChangedSinceLastPitch = true;
  }

  // Track wasted state changes (after emission, before pitches)
  if (!state.pitchGroupStarted && state.currentPitches.length === 0) {
    state.stateChangedAfterEmission = true;
  }
}

/**
 * Update buffered pitches with new state values
 * @param {object} state - State object
 * @param {Function} updateFn - Function that updates a single pitch state (receives pitchState, returns void)
 */
export function updateBufferedPitches(state, updateFn) {
  // Update buffered pitches if after time position
  if (!state.pitchGroupStarted && state.currentPitches.length > 0) {
    for (const pitchState of state.currentPitches) {
      updateFn(pitchState);
    }
    // State changes applied to buffered pitches could be wasted if bar copy occurs
    state.stateChangedAfterEmission = true;
  }
}

/**
 * Handle multi-bar source range tiling to multiple destination bars
 * @param {object} element - AST element with source.range
 * @param {number} destStart - Destination range start
 * @param {number} destEnd - Destination range end
 * @param {number} beatsPerBar - Beats per bar
 * @param {number|null} timeSigDenominator - Time signature denominator
 * @param {Map} notesByBar - Notes by bar map
 * @param {Array} events - Events array to append to
 * @param {object} bufferState - Current buffer state for validation
 * @returns {object} { currentTime: {bar, beat}|null, hasExplicitBarNumber: boolean }
 */
function handleMultiBarSourceRangeCopy(
  element,
  destStart,
  destEnd,
  beatsPerBar,
  timeSigDenominator,
  notesByBar,
  events,
  bufferState,
) {
  const [sourceStart, sourceEnd] = element.source.range;

  // Validate source range
  if (sourceStart <= 0 || sourceEnd <= 0) {
    console.error(
      `Warning: Invalid source range @${destStart}-${destEnd}=${sourceStart}-${sourceEnd} (invalid bar numbers)`,
    );
    return { currentTime: null, hasExplicitBarNumber: false };
  }
  if (sourceStart > sourceEnd) {
    console.error(
      `Warning: Invalid source range @${destStart}-${destEnd}=${sourceStart}-${sourceEnd} (start > end)`,
    );
    return { currentTime: null, hasExplicitBarNumber: false };
  }

  validateBufferedState(bufferState, "bar copy");

  // Tile source range across destination
  const sourceCount = sourceEnd - sourceStart + 1;
  const barDuration =
    timeSigDenominator != null
      ? beatsPerBar * (4 / timeSigDenominator)
      : beatsPerBar;

  let destBar = destStart;
  let sourceOffset = 0;
  let copiedAny = false;

  while (destBar <= destEnd) {
    const sourceBar = sourceStart + (sourceOffset % sourceCount);

    // Skip copying a bar to itself
    if (sourceBar === destBar) {
      console.error(`Warning: Skipping copy of bar ${sourceBar} to itself`);
      destBar++;
      sourceOffset++;
      continue;
    }

    // Get source notes
    const sourceNotes = notesByBar.get(sourceBar);
    if (sourceNotes == null || sourceNotes.length === 0) {
      console.error(`Warning: Bar ${sourceBar} is empty, nothing to copy`);
      destBar++;
      sourceOffset++;
      continue;
    }

    // Copy and shift notes
    const destinationBarStart = (destBar - 1) * barDuration;

    for (const sourceNote of sourceNotes) {
      copyNoteToDestination(
        sourceNote,
        destBar,
        destinationBarStart,
        events,
        notesByBar,
      );
    }

    copiedAny = true;
    destBar++;
    sourceOffset++;
  }

  if (copiedAny) {
    return {
      currentTime: { bar: destStart, beat: 1 },
      hasExplicitBarNumber: true,
    };
  }
  return { currentTime: null, hasExplicitBarNumber: false };
}

/**
 * Handle bar copy with range destination (multiple destination bars from source bar(s))
 * @param {object} element - AST element
 * @param {number} beatsPerBar - Beats per bar
 * @param {number|null} timeSigDenominator - Time signature denominator
 * @param {Map} notesByBar - Notes by bar map
 * @param {Array} events - Events array to append to
 * @param {object} bufferState - Current buffer state for validation
 * @returns {object} { currentTime: {bar, beat}|null, hasExplicitBarNumber: boolean }
 */
export function handleBarCopyRangeDestination(
  element,
  beatsPerBar,
  timeSigDenominator,
  notesByBar,
  events,
  bufferState,
) {
  const [destStart, destEnd] = element.destination.range;

  // Validate destination range
  if (destStart <= 0 || destEnd <= 0) {
    console.error(
      `Warning: Invalid destination range @${destStart}-${destEnd}= (invalid bar numbers)`,
    );
    return { currentTime: null, hasExplicitBarNumber: false };
  }
  if (destStart > destEnd) {
    console.error(
      `Warning: Invalid destination range @${destStart}-${destEnd}= (start > end)`,
    );
    return { currentTime: null, hasExplicitBarNumber: false };
  }

  // Handle multi-bar source range tiling
  if (element.source.range !== undefined) {
    return handleMultiBarSourceRangeCopy(
      element,
      destStart,
      destEnd,
      beatsPerBar,
      timeSigDenominator,
      notesByBar,
      events,
      bufferState,
    );
  }

  // Determine single source bar
  let sourceBar;
  if (element.source === "previous") {
    sourceBar = destStart - 1;
    if (sourceBar <= 0) {
      console.error(
        `Warning: Cannot copy from previous bar when destination starts at bar ${destStart}`,
      );
      return { currentTime: null, hasExplicitBarNumber: false };
    }
  } else if (element.source.bar !== undefined) {
    sourceBar = element.source.bar;
    if (sourceBar <= 0) {
      console.error(`Warning: Cannot copy from bar ${sourceBar} (no such bar)`);
      return { currentTime: null, hasExplicitBarNumber: false };
    }
  }

  validateBufferedState(bufferState, "bar copy");

  // Get source notes
  const sourceNotes = notesByBar.get(sourceBar);
  if (sourceNotes == null || sourceNotes.length === 0) {
    console.error(`Warning: Bar ${sourceBar} is empty, nothing to copy`);
    return { currentTime: null, hasExplicitBarNumber: false };
  }

  // Copy to each destination bar
  const barDuration =
    timeSigDenominator != null
      ? beatsPerBar * (4 / timeSigDenominator)
      : beatsPerBar;

  let copiedAny = false;

  for (let destBar = destStart; destBar <= destEnd; destBar++) {
    // Skip copying a bar to itself
    if (sourceBar === destBar) {
      console.error(`Warning: Skipping copy of bar ${sourceBar} to itself`);
      continue;
    }

    // Copy and shift notes
    const destinationBarStart = (destBar - 1) * barDuration;

    for (const sourceNote of sourceNotes) {
      copyNoteToDestination(
        sourceNote,
        destBar,
        destinationBarStart,
        events,
        notesByBar,
      );
    }

    copiedAny = true;
  }

  if (copiedAny) {
    return {
      currentTime: { bar: destStart, beat: 1 },
      hasExplicitBarNumber: true,
    };
  }
  return { currentTime: null, hasExplicitBarNumber: false };
}

/**
<<<<<<< HEAD
 * Handle bar copy with single destination bar (can have multiple source bars)
 * @param {object} element - AST element
 * @param {number} beatsPerBar - Beats per bar
 * @param {number|null} timeSigDenominator - Time signature denominator
 * @param {Map} notesByBar - Notes by bar map
 * @param {Array} events - Events array to append to
 * @param {object} bufferState - Current buffer state for validation
 * @returns {object} { currentTime: {bar, beat}|null, hasExplicitBarNumber: boolean }
=======
 * Determine source bars for bar copy operation
 * @param {Object} element - AST element with source specification
 * @returns {number[]|null} Array of source bar numbers, or null on error
>>>>>>> de804633
 */
function determineSourceBarsForCopy(element) {
  if (element.source === "previous") {
    const previousBar = element.destination.bar - 1;
    if (previousBar <= 0) {
      console.error(
        "Warning: Cannot copy from previous bar when at bar 1 or earlier",
      );
      return null;
    }
    return [previousBar];
  }

  if (element.source.bar !== undefined) {
    if (element.source.bar <= 0) {
      console.error(
        `Warning: Cannot copy from bar ${element.source.bar} (no such bar)`,
      );
      return null;
    }
    return [element.source.bar];
  }

  if (element.source.range !== undefined) {
    const [start, end] = element.source.range;
    if (start <= 0 || end <= 0) {
      console.error(
        `Warning: Cannot copy from range ${start}-${end} (invalid bar numbers)`,
      );
      return null;
    }
    if (start > end) {
      console.error(
        `Warning: Invalid source range ${start}-${end} (start > end)`,
      );
      return null;
    }
    const sourceBars = [];
    for (let bar = start; bar <= end; bar++) {
      sourceBars.push(bar);
    }
    return sourceBars;
  }

  return null;
}

/**
 * Copy notes from one source bar to one destination bar
 * @param {number} sourceBar - Source bar number
 * @param {number} destinationBar - Destination bar number
 * @param {Map} notesByBar - Notes by bar map
 * @param {Array} events - Events array to append to
 * @param {number} barDuration - Duration of one bar in beats
 * @returns {boolean} True if copy succeeded, false otherwise
 */
function copyBarToBar(
  sourceBar,
  destinationBar,
  notesByBar,
  events,
  barDuration,
) {
  // Reject self-copy to prevent infinite loop
  if (sourceBar === destinationBar) {
    console.error(
      `Warning: Cannot copy bar ${sourceBar} to itself (would cause infinite loop)`,
    );
    return false;
  }

  const sourceNotes = notesByBar.get(sourceBar);
  if (sourceNotes == null || sourceNotes.length === 0) {
    console.error(`Warning: Bar ${sourceBar} is empty, nothing to copy`);
    return false;
  }

  // Copy and shift notes
  const destinationBarStart = (destinationBar - 1) * barDuration;
  for (const sourceNote of sourceNotes) {
    copyNoteToDestination(
      sourceNote,
      destinationBar,
      destinationBarStart,
      events,
      notesByBar,
    );
  }

  return true;
}

/**
 * Handle bar copy with single destination bar (can have multiple source bars)
 * @param {Object} element - AST element
 * @param {number} beatsPerBar - Beats per bar
 * @param {number|null} timeSigDenominator - Time signature denominator
 * @param {Map} notesByBar - Notes by bar map
 * @param {Array} events - Events array to append to
 * @param {Object} bufferState - Current buffer state for validation
 * @returns {Object} { currentTime: {bar, beat}|null, hasExplicitBarNumber: boolean }
 */
export function handleBarCopySingleDestination(
  element,
  beatsPerBar,
  timeSigDenominator,
  notesByBar,
  events,
  bufferState,
) {
  // Determine source bar(s)
  const sourceBars = determineSourceBarsForCopy(element);
  if (sourceBars === null) {
    return { currentTime: null, hasExplicitBarNumber: false };
  }

  validateBufferedState(bufferState, "bar copy");

  // Copy notes from source bar(s) to destination
  const barDuration =
    timeSigDenominator != null
      ? beatsPerBar * (4 / timeSigDenominator)
      : beatsPerBar;

  let destinationBar = element.destination.bar;
  let copiedAny = false;

  for (const sourceBar of sourceBars) {
    const copySucceeded = copyBarToBar(
      sourceBar,
      destinationBar,
      notesByBar,
      events,
      barDuration,
    );
    if (copySucceeded) {
      copiedAny = true;
    }
    destinationBar++;
  }

  if (copiedAny) {
    return {
      currentTime: { bar: element.destination.bar, beat: 1 },
      hasExplicitBarNumber: true,
    };
  }
  return { currentTime: null, hasExplicitBarNumber: false };
}

/**
 * Clear the copy buffer
 * @param {Map} notesByBar - Notes by bar map to clear
 */
export function handleClearBuffer(notesByBar) {
  notesByBar.clear();
}<|MERGE_RESOLUTION|>--- conflicted
+++ resolved
@@ -320,20 +320,9 @@
 }
 
 /**
-<<<<<<< HEAD
- * Handle bar copy with single destination bar (can have multiple source bars)
- * @param {object} element - AST element
- * @param {number} beatsPerBar - Beats per bar
- * @param {number|null} timeSigDenominator - Time signature denominator
- * @param {Map} notesByBar - Notes by bar map
- * @param {Array} events - Events array to append to
- * @param {object} bufferState - Current buffer state for validation
- * @returns {object} { currentTime: {bar, beat}|null, hasExplicitBarNumber: boolean }
-=======
  * Determine source bars for bar copy operation
  * @param {Object} element - AST element with source specification
  * @returns {number[]|null} Array of source bar numbers, or null on error
->>>>>>> de804633
  */
 function determineSourceBarsForCopy(element) {
   if (element.source === "previous") {
@@ -428,13 +417,13 @@
 
 /**
  * Handle bar copy with single destination bar (can have multiple source bars)
- * @param {Object} element - AST element
+ * @param {object} element - AST element
  * @param {number} beatsPerBar - Beats per bar
  * @param {number|null} timeSigDenominator - Time signature denominator
  * @param {Map} notesByBar - Notes by bar map
  * @param {Array} events - Events array to append to
- * @param {Object} bufferState - Current buffer state for validation
- * @returns {Object} { currentTime: {bar, beat}|null, hasExplicitBarNumber: boolean }
+ * @param {object} bufferState - Current buffer state for validation
+ * @returns {object} { currentTime: {bar, beat}|null, hasExplicitBarNumber: boolean }
  */
 export function handleBarCopySingleDestination(
   element,

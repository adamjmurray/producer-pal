--- conflicted
+++ resolved
@@ -9,11 +9,7 @@
  * @param {string} [args.color] - Optional scene color (CSS format: hex)
  * @param {number|null} [args.tempo] - Optional scene tempo BPM. Pass -1 to disable.
  * @param {string|null} [args.timeSignature] - Optional time signature in format "4/4". Pass "disabled" to disable.
-<<<<<<< HEAD
- * @param _context
-=======
  * @param {object} _context - Internal context object (unused)
->>>>>>> 096ef952
  * @returns {object | Array<object>} Single scene object or array of scene objects
  */
 export function updateScene(

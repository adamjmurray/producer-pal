import { getHostTrackIndex } from "../shared/get-host-track-index.js";
import { validateIdTypes } from "../shared/id-validation.js";
import { parseCommaSeparatedIds } from "../shared/utils.js";

/**
 * Deletes a track by its index
 * @param {string} id - The object ID
 * @param {object} object - The object to delete
 */
function deleteTrackObject(id, object) {
  const trackIndex = Number(object.path.match(/live_set tracks (\d+)/)?.[1]);
  if (Number.isNaN(trackIndex)) {
    throw new Error(
      `delete failed: no track index for id "${id}" (path="${object.path}")`,
    );
  }

  const hostTrackIndex = getHostTrackIndex();
  if (trackIndex === hostTrackIndex) {
    throw new Error(
      "delete failed: cannot delete track hosting the Producer Pal device",
    );
  }

  const liveSet = new LiveAPI("live_set");
  liveSet.call("delete_track", trackIndex);
}

/**
 * Deletes a scene by its index
 * @param {string} id - The object ID
 * @param {object} object - The object to delete
 */
function deleteSceneObject(id, object) {
  const sceneIndex = Number(object.path.match(/live_set scenes (\d+)/)?.[1]);
  if (Number.isNaN(sceneIndex)) {
    throw new Error(
      `delete failed: no scene index for id "${id}" (path="${object.path}")`,
    );
  }
  const liveSet = new LiveAPI("live_set");
  liveSet.call("delete_scene", sceneIndex);
}

/**
 * Deletes a clip by its track and clip ID
 * @param {string} id - The object ID
 * @param {object} object - The object to delete
 */
function deleteClipObject(id, object) {
  const trackIndex = object.path.match(/live_set tracks (\d+)/)?.[1];
  if (!trackIndex) {
    throw new Error(
      `delete failed: no track index for id "${id}" (path="${object.path}")`,
    );
  }
  const track = new LiveAPI(`live_set tracks ${trackIndex}`);
  track.call("delete_clip", `id ${object.id}`);
}

/**
 * Deletes an object based on its type
 * @param {string} type - The type of object ("track", "scene", or "clip")
 * @param {string} id - The object ID
 * @param {object} object - The object to delete
 */
function deleteObjectByType(type, id, object) {
  if (type === "track") {
    deleteTrackObject(id, object);
  } else if (type === "scene") {
    deleteSceneObject(id, object);
  } else if (type === "clip") {
    deleteClipObject(id, object);
  }
}

/**
 * Deletes objects by ids
 * @param {object} args - The parameters
 * @param {string} args.ids - ID or comma-separated list of IDs to delete
 * @param {string} args.type - Type of objects to delete ("track", "scene", or "clip")
<<<<<<< HEAD
 * @param _context
=======
 * @param {object} _context - Internal context object (unused)
>>>>>>> 096ef952
 * @returns {object | Array<object>} Result object(s) with success information
 */
export function deleteObject({ ids, type } = {}, _context = {}) {
  if (!ids) {
    throw new Error("delete failed: ids is required");
  }
  if (!type) {
    throw new Error("delete failed: type is required");
  }
  if (!["track", "scene", "clip"].includes(type)) {
    throw new Error(
      `delete failed: type must be one of "track", "scene", or "clip"`,
    );
  }

  // Parse comma-separated string into array
  const objectIds = parseCommaSeparatedIds(ids);

  const deletedObjects = [];

  // Validate all objects exist and are the correct type before deleting any
  const objectsToDelete = validateIdTypes(objectIds, type, "delete", {
    skipInvalid: true,
  }).map((object) => ({ id: object.id, object }));

  // Now delete all objects (in reverse order for tracks/scenes to maintain indices)
  if (type === "track" || type === "scene") {
    // Sort by index in descending order to delete from highest to lowest index
    objectsToDelete.sort((a, b) => {
      const pathRegex =
        type === "track" ? /live_set tracks (\d+)/ : /live_set scenes (\d+)/;
      const indexA = Number(a.object.path.match(pathRegex)?.[1]);
      const indexB = Number(b.object.path.match(pathRegex)?.[1]);
      return indexB - indexA; // Descending order
    });
  }

  for (const { id, object } of objectsToDelete) {
    deleteObjectByType(type, id, object);
    deletedObjects.push({ id, type, deleted: true });
  }

  // Return single object if one valid result, array for multiple results or empty array for none
  if (deletedObjects.length === 0) {
    return [];
  }
  return deletedObjects.length === 1 ? deletedObjects[0] : deletedObjects;
}<|MERGE_RESOLUTION|>--- conflicted
+++ resolved
@@ -79,11 +79,7 @@
  * @param {object} args - The parameters
  * @param {string} args.ids - ID or comma-separated list of IDs to delete
  * @param {string} args.type - Type of objects to delete ("track", "scene", or "clip")
-<<<<<<< HEAD
- * @param _context
-=======
  * @param {object} _context - Internal context object (unused)
->>>>>>> 096ef952
  * @returns {object | Array<object>} Result object(s) with success information
  */
 export function deleteObject({ ids, type } = {}, _context = {}) {

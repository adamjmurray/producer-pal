import { abletonBeatsToBarBeat } from "../../notation/barbeat/barbeat-time.js";
import * as console from "../../shared/v8-max-console.js";
import { getHostTrackIndex } from "../shared/get-host-track-index.js";
import {
  getMinimalClipInfo,
  createClipsForLength,
  findRoutingOptionForDuplicateNames,
  parseArrangementLength,
} from "./duplicate-helpers.js";

/**
<<<<<<< HEAD
 * Duplicate a track
 * @param {number} trackIndex - Track index to duplicate
 * @param {string} [name] - Optional name for the duplicated track
 * @param {boolean} [withoutClips] - Whether to exclude clips when duplicating
 * @param {boolean} [withoutDevices] - Whether to exclude devices when duplicating
 * @param {boolean} [routeToSource] - Whether to route the new track to the source track
 * @param {number} [sourceTrackIndex] - Source track index for routing
 * @returns {object} Track info object with id, trackIndex, and clips array
=======
 * Remove the Producer Pal device from a duplicated track if it was the host track
 * @param {number} trackIndex - Original track index
 * @param {boolean} withoutDevices - Whether devices were excluded
 * @param {object} newTrack - The new track LiveAPI object
>>>>>>> 096ef952
 */
function removeHostTrackDevice(trackIndex, withoutDevices, newTrack) {
  const hostTrackIndex = getHostTrackIndex();
  if (trackIndex === hostTrackIndex && withoutDevices !== true) {
    try {
      const thisDevice = new LiveAPI("this_device");
      const thisDevicePath = thisDevice.path;

      // Extract device index from path like "live_set tracks 1 devices 0"
      const deviceIndexMatch = thisDevicePath.match(/devices (\d+)/);
      if (deviceIndexMatch) {
        const deviceIndex = parseInt(deviceIndexMatch[1]);
        newTrack.call("delete_device", deviceIndex);
        console.error(
          "Removed Producer Pal device from duplicated track - the device cannot be duplicated",
        );
      }
    } catch (_error) {
      // If we can't access this_device, just continue without removing anything
      console.error(
        "Warning: Could not check for Producer Pal device in duplicated track",
      );
    }
  }
}

/**
 * Delete all devices from a track
 * @param {object} newTrack - The track LiveAPI object
 */
function deleteAllDevices(newTrack) {
  const deviceIds = newTrack.getChildIds("devices");
  const deviceCount = deviceIds.length;
  // Delete from the end backwards to avoid index shifting
  for (let i = deviceCount - 1; i >= 0; i--) {
    newTrack.call("delete_device", i);
  }
}

/**
 * Collect or delete clips from a duplicated track
 * @param {object} newTrack - The new track LiveAPI object
 * @param {boolean} withoutClips - Whether to delete clips instead of collecting them
 * @returns {Array} Array of clip info objects
 */
function processClipsForDuplication(newTrack, withoutClips) {
  const duplicatedClips = [];

  if (withoutClips === true) {
    deleteSessionClips(newTrack);
    deleteArrangementClips(newTrack);
  } else {
    collectSessionClips(newTrack, duplicatedClips);
    collectArrangementClips(newTrack, duplicatedClips);
  }

  return duplicatedClips;
}

/**
 * Delete all session clips from a track
 * @param {object} newTrack - The track LiveAPI object
 */
function deleteSessionClips(newTrack) {
  const sessionClipSlotIds = newTrack.getChildIds("clip_slots");
  for (const clipSlotId of sessionClipSlotIds) {
    const clipSlot = new LiveAPI(clipSlotId);
    if (clipSlot.getProperty("has_clip")) {
      clipSlot.call("delete_clip");
    }
  }
}

/**
 * Delete all arrangement clips from a track
 * @param {object} newTrack - The track LiveAPI object
 */
function deleteArrangementClips(newTrack) {
  const arrangementClipIds = newTrack.getChildIds("arrangement_clips");
  for (const clipId of arrangementClipIds) {
    newTrack.call("delete_clip", clipId);
  }
}

/**
 * Collect info about session clips in a track
 * @param {object} newTrack - The track LiveAPI object
 * @param {Array} duplicatedClips - Array to append clip info to
 */
function collectSessionClips(newTrack, duplicatedClips) {
  const sessionClipSlotIds = newTrack.getChildIds("clip_slots");
  for (const clipSlotId of sessionClipSlotIds) {
    const clipSlot = new LiveAPI(clipSlotId);
    if (clipSlot.getProperty("has_clip")) {
      const clip = new LiveAPI(`${clipSlot.path} clip`);
      duplicatedClips.push(getMinimalClipInfo(clip, ["trackIndex"]));
    }
  }
}

/**
 * Collect info about arrangement clips in a track
 * @param {object} newTrack - The track LiveAPI object
 * @param {Array} duplicatedClips - Array to append clip info to
 */
function collectArrangementClips(newTrack, duplicatedClips) {
  const arrangementClipIds = newTrack.getChildIds("arrangement_clips");
  for (const clipId of arrangementClipIds) {
    const clip = new LiveAPI(clipId);
    if (clip.exists()) {
      duplicatedClips.push(getMinimalClipInfo(clip, ["trackIndex"]));
    }
  }
}

/**
 * Configure the source track input routing
 * @param {object} sourceTrack - The source track LiveAPI object
 * @param {string} sourceTrackName - The source track name
 */
function configureSourceTrackInput(sourceTrack, sourceTrackName) {
  // Arm the source track for input
  const currentArm = sourceTrack.getProperty("arm");
  sourceTrack.set("arm", 1);
  if (currentArm !== 1) {
    console.error(`routeToSource: Armed the source track`);
  }

  const currentInputType = sourceTrack.getProperty("input_routing_type");
  const currentInputName = currentInputType?.display_name;

  if (currentInputName !== "No Input") {
    // Set source track input to "No Input" to prevent unwanted external input
    const sourceInputTypes = sourceTrack.getProperty(
      "available_input_routing_types",
    );
    const noInput = sourceInputTypes?.find(
      (type) => type.display_name === "No Input",
    );

    if (noInput) {
      sourceTrack.setProperty("input_routing_type", {
        identifier: noInput.identifier,
      });
      // Warn that input routing changed
      console.error(
        `Warning: Changed track "${sourceTrackName}" input routing from "${currentInputName}" to "No Input"`,
      );
    } else {
      console.error(
        `Warning: Tried to change track "${sourceTrackName}" input routing from "${currentInputName}" to "No Input" but could not find "No Input"`,
      );
    }
  }
}

/**
 * Find source routing for duplicate track
 * @param {object} sourceTrack - The source track LiveAPI object
 * @param {string} sourceTrackName - The source track name
 * @param {Array} availableTypes - Available routing types
 * @returns {object | undefined} The routing type to use
 */
function findSourceRouting(sourceTrack, sourceTrackName, availableTypes) {
  // Check if there are duplicate track names
  const matchingNames =
    availableTypes?.filter((type) => type.display_name === sourceTrackName) ||
    [];

  if (matchingNames.length > 1) {
    // Multiple tracks with the same name - use duplicate-aware matching
    const sourceRouting = findRoutingOptionForDuplicateNames(
      sourceTrack,
      sourceTrackName,
      availableTypes,
    );

    if (!sourceRouting) {
      console.error(
        `Warning: Could not route to "${sourceTrackName}" due to duplicate track names. ` +
          `Consider renaming tracks to have unique names.`,
      );
    }
    return sourceRouting;
  }

  // Simple case - use the single match (or undefined if no match)
  return matchingNames[0];
}

/**
 * Apply output routing configuration to the new track
 * @param {object} newTrack - The new track LiveAPI object
 * @param {string} sourceTrackName - The source track name
 * @param {Array} availableTypes - Available routing types
 * @param {object} sourceTrack - The source track LiveAPI object
 */
function applyOutputRouting(
  newTrack,
  sourceTrackName,
  availableTypes,
  sourceTrack,
) {
  const sourceRouting = findSourceRouting(
    sourceTrack,
    sourceTrackName,
    availableTypes,
  );

  if (sourceRouting) {
    newTrack.setProperty("output_routing_type", {
      identifier: sourceRouting.identifier,
    });
    // Let Live set the default channel for this routing type
  } else {
    const matchingNames =
      availableTypes?.filter((type) => type.display_name === sourceTrackName) ||
      [];
    if (matchingNames.length === 0) {
      console.error(
        `Warning: Could not find track "${sourceTrackName}" in routing options`,
      );
    }
  }
}

/**
 * Configure routing to source track
 * @param {object} newTrack - The new track LiveAPI object
 * @param {number} sourceTrackIndex - Source track index
 */
function configureRouting(newTrack, sourceTrackIndex) {
  const sourceTrack = new LiveAPI(`live_set tracks ${sourceTrackIndex}`);
  const sourceTrackName = sourceTrack.getProperty("name");

  configureSourceTrackInput(sourceTrack, sourceTrackName);

  const availableTypes = newTrack.getProperty("available_output_routing_types");

  applyOutputRouting(newTrack, sourceTrackName, availableTypes, sourceTrack);
}

/**
 * Duplicate a track
 * @param {number} trackIndex - Track index to duplicate
 * @param {string} [name] - Optional name for the duplicated track
 * @param {boolean} [withoutClips] - Whether to exclude clips when duplicating
 * @param {boolean} [withoutDevices] - Whether to exclude devices when duplicating
 * @param {boolean} [routeToSource] - Whether to route the new track to the source track
 * @param {number} [sourceTrackIndex] - Source track index for routing
 * @returns {object} Track info object with id, trackIndex, and clips array
 */
export function duplicateTrack(
  trackIndex,
  name,
  withoutClips,
  withoutDevices,
  routeToSource,
  sourceTrackIndex,
) {
  const liveSet = new LiveAPI("live_set");
  liveSet.call("duplicate_track", trackIndex);

  const newTrackIndex = trackIndex + 1;
  const newTrack = new LiveAPI(`live_set tracks ${newTrackIndex}`);

  if (name != null) {
    newTrack.set("name", name);
  }

  removeHostTrackDevice(trackIndex, withoutDevices, newTrack);

  if (withoutDevices === true) {
    deleteAllDevices(newTrack);
  }

  const duplicatedClips = processClipsForDuplication(newTrack, withoutClips);

  if (routeToSource) {
    configureRouting(newTrack, sourceTrackIndex);
  }

  return {
    id: newTrack.id,
    trackIndex: newTrackIndex,
    clips: duplicatedClips,
  };
}

/**
 * Duplicate a scene
 * @param {number} sceneIndex - Scene index to duplicate
 * @param {string} [name] - Optional name for the duplicated scene
 * @param {boolean} [withoutClips] - Whether to exclude clips when duplicating
 * @returns {object} Scene info object with id, sceneIndex, and clips array
 */
export function duplicateScene(sceneIndex, name, withoutClips) {
  const liveSet = new LiveAPI("live_set");
  liveSet.call("duplicate_scene", sceneIndex);

  const newSceneIndex = sceneIndex + 1;
  const newScene = new LiveAPI(`live_set scenes ${newSceneIndex}`);

  if (name != null) {
    newScene.set("name", name);
  }

  // Get all duplicated clips in this scene
  const duplicatedClips = [];
  const trackIds = liveSet.getChildIds("tracks");

  if (withoutClips === true) {
    // Delete all clips in the duplicated scene
    for (let trackIndex = 0; trackIndex < trackIds.length; trackIndex++) {
      const clipSlot = new LiveAPI(
        `live_set tracks ${trackIndex} clip_slots ${newSceneIndex}`,
      );
      if (clipSlot.exists() && clipSlot.getProperty("has_clip")) {
        clipSlot.call("delete_clip");
      }
    }
  } else {
    // Default behavior: collect info about duplicated clips
    for (let trackIndex = 0; trackIndex < trackIds.length; trackIndex++) {
      const clipSlot = new LiveAPI(
        `live_set tracks ${trackIndex} clip_slots ${newSceneIndex}`,
      );
      if (clipSlot.exists() && clipSlot.getProperty("has_clip")) {
        const clip = new LiveAPI(`${clipSlot.path} clip`);
        if (clip.exists()) {
          duplicatedClips.push(getMinimalClipInfo(clip, ["sceneIndex"]));
        }
      }
    }
  }

  // Return optimistic metadata
  const result = {
    id: newScene.id,
    sceneIndex: newSceneIndex,
    clips: duplicatedClips,
  };

  return result;
}

/**
 * Calculate the length of a scene (longest clip in the scene)
 * @param {number} sceneIndex - Scene index
 * @returns {number} Length in Ableton beats
 */
export function calculateSceneLength(sceneIndex) {
  const liveSet = new LiveAPI("live_set");
  const trackIds = liveSet.getChildIds("tracks");

  let maxLength = 4; // Default minimum scene length

  for (let trackIndex = 0; trackIndex < trackIds.length; trackIndex++) {
    const clipSlot = new LiveAPI(
      `live_set tracks ${trackIndex} clip_slots ${sceneIndex}`,
    );

    if (clipSlot.exists() && clipSlot.getProperty("has_clip")) {
      const clip = new LiveAPI(`${clipSlot.path} clip`);
      const clipLength = clip.getProperty("length");
      maxLength = Math.max(maxLength, clipLength);
    }
  }

  return maxLength;
}

/**
 * Assign scene name to clip info objects
 * @param {Array} clips - Array of clip info objects
 * @param {string} name - Name to assign to each clip
 */
function assignNamesToClips(clips, name) {
  for (const clipInfo of clips) {
    clipInfo.name = name;
  }
}

/**
 * Duplicate a scene to the arrangement view
 * @param {string} sceneId - Scene ID to duplicate
 * @param {number} arrangementStartBeats - Start position in beats
 * @param {string} [name] - Optional name for the duplicated clips
 * @param {boolean} [withoutClips] - Whether to exclude clips when duplicating
 * @param {string} [arrangementLength] - Optional length in bar:beat format
 * @param {number} songTimeSigNumerator - Song time signature numerator
 * @param {number} songTimeSigDenominator - Song time signature denominator
 * @param {object} [context] - Context object with holdingAreaStartBeats and silenceWavPath
 * @returns {object} Object with arrangementStart and clips array
 */
export function duplicateSceneToArrangement(
  sceneId,
  arrangementStartBeats,
  name,
  withoutClips,
  arrangementLength,
  songTimeSigNumerator,
  songTimeSigDenominator,
  context = {},
) {
  const scene = LiveAPI.from(sceneId);

  if (!scene.exists()) {
    throw new Error(
      `duplicate failed: scene with id "${sceneId}" does not exist`,
    );
  }

  const sceneIndex = scene.sceneIndex;
  if (sceneIndex == null) {
    throw new Error(
      `duplicate failed: no scene index for id "${sceneId}" (path="${scene.path}")`,
    );
  }

  const liveSet = new LiveAPI("live_set");
  const trackIds = liveSet.getChildIds("tracks");

  const duplicatedClips = [];

  if (withoutClips !== true) {
    // Determine the length to use for all clips
    let arrangementLengthBeats;
    if (arrangementLength != null) {
      arrangementLengthBeats = parseArrangementLength(
        arrangementLength,
        songTimeSigNumerator,
        songTimeSigDenominator,
      );
    } else {
      // Default to the length of the longest clip in the scene
      arrangementLengthBeats = calculateSceneLength(sceneIndex);
    }

    // Only duplicate clips if withoutClips is not explicitly true
    // Find all clips in this scene and duplicate them to arrangement
    for (let trackIndex = 0; trackIndex < trackIds.length; trackIndex++) {
      const clipSlot = new LiveAPI(
        `live_set tracks ${trackIndex} clip_slots ${sceneIndex}`,
      );

      if (clipSlot.exists() && clipSlot.getProperty("has_clip")) {
        const clip = new LiveAPI(`${clipSlot.path} clip`);
        const track = new LiveAPI(`live_set tracks ${trackIndex}`);

        // Use the new length-aware clip creation logic
        // Omit arrangementStart since all clips share the same start time
        const clipsForTrack = createClipsForLength(
          clip,
          track,
          arrangementStartBeats,
          arrangementLengthBeats,
          name,
          ["arrangementStart"],
          context,
        );

        // Add the scene name to each clip result if provided
        if (name != null) {
          assignNamesToClips(clipsForTrack, name);
        }

        duplicatedClips.push(...clipsForTrack);
      }
    }
  }

  return {
    arrangementStart: abletonBeatsToBarBeat(
      arrangementStartBeats,
      songTimeSigNumerator,
      songTimeSigDenominator,
    ),
    clips: duplicatedClips,
  };
}<|MERGE_RESOLUTION|>--- conflicted
+++ resolved
@@ -9,21 +9,10 @@
 } from "./duplicate-helpers.js";
 
 /**
-<<<<<<< HEAD
- * Duplicate a track
- * @param {number} trackIndex - Track index to duplicate
- * @param {string} [name] - Optional name for the duplicated track
- * @param {boolean} [withoutClips] - Whether to exclude clips when duplicating
- * @param {boolean} [withoutDevices] - Whether to exclude devices when duplicating
- * @param {boolean} [routeToSource] - Whether to route the new track to the source track
- * @param {number} [sourceTrackIndex] - Source track index for routing
- * @returns {object} Track info object with id, trackIndex, and clips array
-=======
  * Remove the Producer Pal device from a duplicated track if it was the host track
  * @param {number} trackIndex - Original track index
  * @param {boolean} withoutDevices - Whether devices were excluded
  * @param {object} newTrack - The new track LiveAPI object
->>>>>>> 096ef952
  */
 function removeHostTrackDevice(trackIndex, withoutDevices, newTrack) {
   const hostTrackIndex = getHostTrackIndex();

import { validateIdTypes } from "../shared/id-validation.js";
import {
<<<<<<< HEAD
  barBeatDurationToAbletonBeats,
  barBeatToAbletonBeats,
} from "../../notation/barbeat/barbeat-time.js";
import * as console from "../../shared/v8-max-console.js";
import { MAX_SLICES } from "../constants.js";
import {
  createShortenedClipInHolding,
  moveClipFromHolding,
  tileClipToRange,
} from "../shared/arrangement-tiling.js";
import { validateIdType, validateIdTypes } from "../shared/id-validation.js";
import { parseCommaSeparatedIds } from "../shared/utils.js";

const HOLDING_AREA_START = 40000;
=======
  parseTransposeValues,
  getClipIds,
  prepareSliceParams,
  performSlicing,
  performShuffling,
  createSeededRNG,
  applyParameterTransforms,
  randomInRange,
  shuffleArray,
} from "./transform-clips-helpers.js";

// Re-export helpers for backward compatibility with tests
export { createSeededRNG, randomInRange, shuffleArray };
>>>>>>> 096ef952

/**
 * Transforms multiple clips by shuffling positions and/or randomizing parameters
 * @param {object} args - The parameters
 * @param {string} [args.clipIds] - Comma-separated clip IDs (takes priority over arrangementTrackId)
 * @param {string} [args.arrangementTrackId] - Track ID to query arrangement clips from (ignored if clipIds provided)
 * @param {string} [args.arrangementStart] - Bar|beat position (e.g., '1|1.0') for range start
 * @param {string} [args.arrangementLength] - Bar:beat duration (e.g., '4:0.0') for range length
 * @param {string} [args.slice] - Bar:beat slice size (e.g., '1:0.0') - tiles clips into repeating segments
 * @param {boolean} [args.shuffleOrder] - Randomize clip positions
 * @param {number} [args.gainDbMin] - Min gain offset in dB to add (audio clips, -24 to 24)
 * @param {number} [args.gainDbMax] - Max gain offset in dB to add (audio clips, -24 to 24)
 * @param {number} [args.transposeMin] - Min transpose in semitones (audio/MIDI clips, -128 to 128)
 * @param {number} [args.transposeMax] - Max transpose in semitones (audio/MIDI clips, -128 to 128)
 * @param {string} [args.transposeValues] - Comma-separated semitone values to randomly pick from (ignores transposeMin/transposeMax)
 * @param {number} [args.velocityMin] - Min velocity offset (MIDI clips, -127 to 127)
 * @param {number} [args.velocityMax] - Max velocity offset (MIDI clips, -127 to 127)
 * @param {number} [args.durationMin] - Min duration multiplier (MIDI clips, 0.01 to 100)
 * @param {number} [args.durationMax] - Max duration multiplier (MIDI clips, 0.01 to 100)
 * @param {number} [args.velocityRange] - Velocity deviation offset (MIDI clips, -127 to 127)
 * @param {number} [args.probability] - Probability offset (MIDI clips, -1.0 to 1.0)
 * @param {number} [args.seed] - RNG seed for reproducibility
<<<<<<< HEAD
 * @param _context
=======
 * @param {object} _context - Internal context object (unused)
>>>>>>> 096ef952
 * @returns {object} Result with clipIds and seed
 */
export function transformClips(
  {
    clipIds,
    arrangementTrackId,
    arrangementStart,
    arrangementLength,
    slice,
    shuffleOrder,
    gainDbMin,
    gainDbMax,
    transposeMin,
    transposeMax,
    transposeValues,
    velocityMin,
    velocityMax,
    durationMin,
    durationMax,
    velocityRange,
    probability,
    seed,
  } = {},
  _context = {},
) {
  // Generate seed if not provided (do this early so it's available for return)
  const actualSeed = seed ?? Date.now();
  const rng = createSeededRNG(actualSeed);
  // Parse transposeValues if provided
  const transposeValuesArray = parseTransposeValues(
    transposeValues,
    transposeMin,
    transposeMax,
  );
  // Determine clip selection method
  const clipIdArray = getClipIds(
    clipIds,
    arrangementTrackId,
    arrangementStart,
    arrangementLength,
  );
  if (clipIdArray.length === 0) {
    console.error("Warning: no clips found in arrangement range");
    return { clipIds: [], seed: actualSeed };
  }
  // Validate clip IDs
  const clips = validateIdTypes(clipIdArray, "clip", "transformClips", {
    skipInvalid: true,
  });
  if (clips.length === 0) {
    console.error("Warning: no valid clips found");
    return { clipIds: [], seed: actualSeed };
  }
  // Track warnings to emit each type only once
  const warnings = new Set();
  // Filter arrangement clips only for position shuffling and slicing
  const arrangementClips = clips.filter(
    (clip) => clip.getProperty("is_arrangement_clip") > 0,
  );
  // Prepare slice parameters if needed
  const sliceBeats = prepareSliceParams(slice, arrangementClips, warnings);
  // Slice clips if requested
  if (slice != null && sliceBeats != null && arrangementClips.length > 0) {
    performSlicing(
      arrangementClips,
      sliceBeats,
      clips,
      warnings,
      slice,
      _context,
    );
    // After slicing, re-filter arrangement clips to get fresh objects
    // (the clips array was modified by splice operations during re-scanning)
    const freshArrangementClips = clips.filter(
      (clip) => clip.getProperty("is_arrangement_clip") > 0,
    );
    // Update arrangementClips reference for subsequent operations
    arrangementClips.length = 0;
    arrangementClips.push(...freshArrangementClips);
  }
  // Shuffle clip positions if requested
  if (shuffleOrder) {
    performShuffling(arrangementClips, clips, warnings, rng);
  }
  // Apply randomization to each clip
  applyParameterTransforms(
    clips,
    {
      gainDbMin,
      gainDbMax,
      transposeMin,
      transposeMax,
      transposeValues,
      transposeValuesArray,
      velocityMin,
      velocityMax,
      durationMin,
      durationMax,
      velocityRange,
      probability,
    },
    rng,
    warnings,
  );
  // Return affected clip IDs and seed
  const affectedClipIds = clips.map((clip) => clip.id);
  return { clipIds: affectedClipIds, seed: actualSeed };
}<|MERGE_RESOLUTION|>--- conflicted
+++ resolved
@@ -1,21 +1,5 @@
 import { validateIdTypes } from "../shared/id-validation.js";
 import {
-<<<<<<< HEAD
-  barBeatDurationToAbletonBeats,
-  barBeatToAbletonBeats,
-} from "../../notation/barbeat/barbeat-time.js";
-import * as console from "../../shared/v8-max-console.js";
-import { MAX_SLICES } from "../constants.js";
-import {
-  createShortenedClipInHolding,
-  moveClipFromHolding,
-  tileClipToRange,
-} from "../shared/arrangement-tiling.js";
-import { validateIdType, validateIdTypes } from "../shared/id-validation.js";
-import { parseCommaSeparatedIds } from "../shared/utils.js";
-
-const HOLDING_AREA_START = 40000;
-=======
   parseTransposeValues,
   getClipIds,
   prepareSliceParams,
@@ -29,7 +13,6 @@
 
 // Re-export helpers for backward compatibility with tests
 export { createSeededRNG, randomInRange, shuffleArray };
->>>>>>> 096ef952
 
 /**
  * Transforms multiple clips by shuffling positions and/or randomizing parameters
@@ -52,11 +35,7 @@
  * @param {number} [args.velocityRange] - Velocity deviation offset (MIDI clips, -127 to 127)
  * @param {number} [args.probability] - Probability offset (MIDI clips, -1.0 to 1.0)
  * @param {number} [args.seed] - RNG seed for reproducibility
-<<<<<<< HEAD
- * @param _context
-=======
  * @param {object} _context - Internal context object (unused)
->>>>>>> 096ef952
  * @returns {object} Result with clipIds and seed
  */
 export function transformClips(

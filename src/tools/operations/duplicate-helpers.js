import {
  abletonBeatsToBarBeat,
  barBeatDurationToAbletonBeats,
} from "../../notation/barbeat/barbeat-time.js";
import * as console from "../../shared/v8-max-console.js";
import { updateClip } from "../clip/update-clip.js";
import {
  createShortenedClipInHolding,
  moveClipFromHolding,
} from "../shared/arrangement-tiling.js";

/**
 * Parse arrangementLength from bar:beat duration format to absolute beats
 * @param {string} arrangementLength - Length in bar:beat duration format (e.g. "2:0" for exactly two bars)
 * @param {number} timeSigNumerator - Time signature numerator
 * @param {number} timeSigDenominator - Time signature denominator
 * @returns {number} Length in Ableton beats
 */
export function parseArrangementLength(
  arrangementLength,
  timeSigNumerator,
  timeSigDenominator,
) {
  try {
    const arrangementLengthBeats = barBeatDurationToAbletonBeats(
      arrangementLength,
      timeSigNumerator,
      timeSigDenominator,
    );

    if (arrangementLengthBeats <= 0) {
      throw new Error(
        `duplicate failed: arrangementLength must be positive, got "${arrangementLength}"`,
      );
    }

    return arrangementLengthBeats;
  } catch (error) {
    if (error.message.includes("Invalid bar:beat duration format")) {
      throw new Error(`duplicate failed: ${error.message}`);
    }
    if (error.message.includes("must be 0 or greater")) {
      throw new Error(
        `duplicate failed: arrangementLength ${error.message.replace("in duration ", "")}`,
      );
    }
    throw error;
  }
}

/**
 * Get minimal clip information for result objects
 * @param {LiveAPI} clip - The clip to get info from
 * @param {Array<string>} [omitFields] - Optional fields to omit from result
 * @returns {object} Minimal clip info object
 */
export function getMinimalClipInfo(clip, omitFields = []) {
  const isArrangementClip = clip.getProperty("is_arrangement_clip") > 0;

  if (isArrangementClip) {
    const trackIndex = clip.trackIndex;
    if (trackIndex == null) {
      throw new Error(
        `getMinimalClipInfo failed: could not determine trackIndex for clip (path="${clip.path}")`,
      );
    }

    const arrangementStartBeats = clip.getProperty("start_time");

    // Convert to bar|beat format using song time signature
    const liveSet = new LiveAPI("live_set");
    const songTimeSigNumerator = liveSet.getProperty("signature_numerator");
    const songTimeSigDenominator = liveSet.getProperty("signature_denominator");
    const arrangementStart = abletonBeatsToBarBeat(
      arrangementStartBeats,
      songTimeSigNumerator,
      songTimeSigDenominator,
    );

    const result = {
      id: clip.id,
    };

    if (!omitFields.includes("trackIndex")) {
      result.trackIndex = trackIndex;
    }
    if (!omitFields.includes("arrangementStart")) {
      result.arrangementStart = arrangementStart;
    }

    return result;
<<<<<<< HEAD
  } 
    const trackIndex = clip.trackIndex;
    const sceneIndex = clip.sceneIndex;

    if (trackIndex == null || sceneIndex == null) {
      throw new Error(
        `getMinimalClipInfo failed: could not determine trackIndex/sceneIndex for clip (path="${clip.path}")`,
      );
    }
=======
  }
  const trackIndex = clip.trackIndex;
  const sceneIndex = clip.sceneIndex;
>>>>>>> 096ef952

  if (trackIndex == null || sceneIndex == null) {
    throw new Error(
      `getMinimalClipInfo failed: could not determine trackIndex/sceneIndex for clip (path="${clip.path}")`,
    );
  }

  const result = {
    id: clip.id,
  };

<<<<<<< HEAD
    return result;
  
=======
  if (!omitFields.includes("trackIndex")) {
    result.trackIndex = trackIndex;
  }
  if (!omitFields.includes("sceneIndex")) {
    result.sceneIndex = sceneIndex;
  }

  return result;
>>>>>>> 096ef952
}

/**
 * Create clips to fill the specified arrangement length
 * @param {LiveAPI} sourceClip - The source clip to duplicate
 * @param {LiveAPI} track - The track to create clips on
 * @param {number} arrangementStartBeats - Start time in Ableton beats (quarter notes, 0-based)
 * @param {number} arrangementLengthBeats - Total length to fill in Ableton beats (quarter notes)
 * @param {string} [name] - Optional name for the clips
 * @param {Array<string>} [omitFields] - Optional fields to omit from clip info
 * @param {object} [context] - Context object with holdingAreaStartBeats and silenceWavPath
 * @returns {Array<object>} Array of minimal clip info objects
 */
export function createClipsForLength(
  sourceClip,
  track,
  arrangementStartBeats,
  arrangementLengthBeats,
  name,
  omitFields = [],
  context = {},
) {
  const sourceClipLength = sourceClip.getProperty("length");
  const isMidiClip = sourceClip.getProperty("is_midi_clip") === 1;
  const duplicatedClips = [];

  if (arrangementLengthBeats < sourceClipLength) {
    // Case 1: Shortening - use holding area approach
    // This preserves all clip data including envelopes and supports both MIDI and audio clips

    // Warn if silenceWavPath is missing for audio clips
    if (!isMidiClip && !context.silenceWavPath) {
      console.error(
        "Warning: silenceWavPath missing in context - audio clip shortening may fail",
      );
    }

    // Duplicate to holding area and shorten
    const { holdingClipId } = createShortenedClipInHolding(
      sourceClip,
      track,
      arrangementLengthBeats,
      context.holdingAreaStartBeats,
      isMidiClip,
      context,
    );

    // Move shortened clip to target position
    const newClip = moveClipFromHolding(
      holdingClipId,
      track,
      arrangementStartBeats,
    );

    // Set name if provided
    if (name != null) {
      newClip.set("name", name);
    }

    duplicatedClips.push(getMinimalClipInfo(newClip, omitFields));
  } else {
    // Case 2: Lengthening or exact length - delegate to update-clip
    // This handles all complex scenarios: looped/unlooped, MIDI/audio, hidden content, tiling, etc.

    // First, duplicate the clip to the target position
    const newClipResult = track.call(
      "duplicate_clip_to_arrangement",
      `id ${sourceClip.id}`,
      arrangementStartBeats,
    );
    const newClip = LiveAPI.from(newClipResult);
    const newClipId = newClip.id;

    // If lengthening is needed, use update-clip to handle it
    if (arrangementLengthBeats > sourceClipLength) {
      // Convert beats to bar:beat format using clip's time signature
      const clipTimeSigNumerator = sourceClip.getProperty(
        "signature_numerator",
      );
      const clipTimeSigDenominator = sourceClip.getProperty(
        "signature_denominator",
      );

      // Calculate bar:beat format for arrangementLength
      const bars = Math.floor(
        arrangementLengthBeats /
          (4 * (clipTimeSigNumerator / clipTimeSigDenominator)),
      );
      const remainingBeats =
        arrangementLengthBeats -
        bars * 4 * (clipTimeSigNumerator / clipTimeSigDenominator);
      const arrangementLengthBarBeat = `${bars}:${remainingBeats.toFixed(3)}`;

      // Call update-clip to handle the lengthening
      const updateResult = updateClip(
        {
          ids: newClipId,
          arrangementLength: arrangementLengthBarBeat,
          name: name,
        },
        context,
      );

      // updateClip returns array of clip objects with id property
      // Get minimal info for all created clips (original + any tiles)
      for (let i = 0; i < updateResult.length; i++) {
        const clipObj = updateResult[i];
        // Get fresh LiveAPI object for each clip by finding it in the track's arrangement clips
        const arrangementClipIds = track.getChildIds("arrangement_clips");
        const clipLiveAPI = arrangementClipIds
          .map((id) => new LiveAPI(id))
          .find((c) => c.id === clipObj.id);

        if (clipLiveAPI) {
          duplicatedClips.push(getMinimalClipInfo(clipLiveAPI, omitFields));
        }
      }
    } else {
      // Exact length match - just set name if provided
      if (name != null) {
        newClip.set("name", name);
      }
      duplicatedClips.push(getMinimalClipInfo(newClip, omitFields));
    }
  }

  return duplicatedClips;
}

/**
 * Find the correct routing option for a track when duplicate names exist
 * @param {LiveAPI} sourceTrack - The source track LiveAPI object
 * @param {string} sourceTrackName - The source track's name
 * @param {Array} availableTypes - Available output routing types from the new track
 * @returns {object | undefined} The correct routing option or undefined
 */
export function findRoutingOptionForDuplicateNames(
  sourceTrack,
  sourceTrackName,
  availableTypes,
) {
  // Get all routing options with the same name
  const matchingOptions = availableTypes.filter(
    (type) => type.display_name === sourceTrackName,
  );

  // If only one match, return it (no duplicates)
  if (matchingOptions.length <= 1) {
    return matchingOptions[0];
  }

  // Multiple matches - need to find the correct one
  const liveSet = new LiveAPI("live_set");
  const allTrackIds = liveSet.getChildIds("tracks");

  // Find all tracks with the same name and their info
  const tracksWithSameName = allTrackIds
    .map((trackId, index) => {
      const track = new LiveAPI(trackId);
      return {
        index,
        id: track.id,
        name: track.getProperty("name"),
      };
    })
    .filter((track) => track.name === sourceTrackName);

  // Sort by ID (creation order) - IDs are numeric strings
  tracksWithSameName.sort((a, b) => {
    const idA = parseInt(a.id);
    const idB = parseInt(b.id);
    return idA - idB;
  });

  // Find source track's position in the sorted list
  const sourcePosition = tracksWithSameName.findIndex(
    (track) => track.id === sourceTrack.id,
  );

  if (sourcePosition === -1) {
    console.error(
      `Warning: Could not find source track in duplicate name list for "${sourceTrackName}"`,
    );
    return undefined;
  }

  // Return the routing option at the same position
  return matchingOptions[sourcePosition];
}

/**
 * Duplicate a clip slot to another slot
 * @param {number} sourceTrackIndex - Source track index
 * @param {number} sourceSceneIndex - Source scene index
 * @param {number} toTrackIndex - Destination track index
 * @param {number} toSceneIndex - Destination scene index
 * @param {string} [name] - Optional name for the duplicated clip
 * @returns {object} Minimal clip info object
 */
export function duplicateClipSlot(
  sourceTrackIndex,
  sourceSceneIndex,
  toTrackIndex,
  toSceneIndex,
  name,
) {
  // Get source clip slot
  const sourceClipSlot = new LiveAPI(
    `live_set tracks ${sourceTrackIndex} clip_slots ${sourceSceneIndex}`,
  );

  if (!sourceClipSlot.exists()) {
    throw new Error(
      `duplicate failed: source clip slot at track ${sourceTrackIndex}, scene ${sourceSceneIndex} does not exist`,
    );
  }

  if (!sourceClipSlot.getProperty("has_clip")) {
    throw new Error(
      `duplicate failed: no clip in source clip slot at track ${sourceTrackIndex}, scene ${sourceSceneIndex}`,
    );
  }

  // Get destination clip slot
  const destClipSlot = new LiveAPI(
    `live_set tracks ${toTrackIndex} clip_slots ${toSceneIndex}`,
  );

  if (!destClipSlot.exists()) {
    throw new Error(
      `duplicate failed: destination clip slot at track ${toTrackIndex}, scene ${toSceneIndex} does not exist`,
    );
  }

  // Use duplicate_clip_to to copy the clip to the destination
  sourceClipSlot.call("duplicate_clip_to", `id ${destClipSlot.id}`);

  // Get the newly created clip
  const newClip = new LiveAPI(
    `live_set tracks ${toTrackIndex} clip_slots ${toSceneIndex} clip`,
  );

  if (name != null) {
    newClip.set("name", name);
  }

  // Return the new clip info directly
  return getMinimalClipInfo(newClip);
}

/**
 * Duplicate a clip to the arrangement view
 * @param {string} clipId - Clip ID to duplicate
 * @param {number} arrangementStartBeats - Start position in beats
 * @param {string} [name] - Optional name for the duplicated clip(s)
 * @param {string} [arrangementLength] - Optional length in bar:beat format
 * @param {number} _songTimeSigNumerator - Song time signature numerator (unused but kept for API compat)
 * @param {number} _songTimeSigDenominator - Song time signature denominator (unused but kept for API compat)
 * @param {object} [context] - Context object with holdingAreaStartBeats and silenceWavPath
 * @returns {object | Array<object>} Clip info or object with trackIndex and clips array
 */
export function duplicateClipToArrangement(
  clipId,
  arrangementStartBeats,
  name,
  arrangementLength,
  _songTimeSigNumerator,
  _songTimeSigDenominator,
  context = {},
) {
  // Support "id {id}" (such as returned by childIds()) and id values directly
  const clip = LiveAPI.from(clipId);

  if (!clip.exists()) {
    throw new Error(`duplicate failed: no clip exists for clipId "${clipId}"`);
  }

  const trackIndex = clip.trackIndex;
  if (trackIndex == null) {
    throw new Error(
      `duplicate failed: no track index for clipId "${clipId}" (path=${clip.path})`,
    );
  }

  const track = new LiveAPI(`live_set tracks ${trackIndex}`);
  const duplicatedClips = [];

  if (arrangementLength != null) {
    // Use the clip's time signature for duration calculation
    const clipTimeSigNumerator = clip.getProperty("signature_numerator");
    const clipTimeSigDenominator = clip.getProperty("signature_denominator");
    const arrangementLengthBeats = parseArrangementLength(
      arrangementLength,
      clipTimeSigNumerator,
      clipTimeSigDenominator,
    );
    // When creating multiple clips, omit trackIndex since they all share the same track
    const clipsCreated = createClipsForLength(
      clip,
      track,
      arrangementStartBeats,
      arrangementLengthBeats,
      name,
      ["trackIndex"],
      context,
    );
    duplicatedClips.push(...clipsCreated);
  } else {
    // No length specified - use original behavior
    const newClipResult = track.call(
      "duplicate_clip_to_arrangement",
      `id ${clip.id}`,
      arrangementStartBeats,
    );
    const newClip = LiveAPI.from(newClipResult);

    newClip.setAll({
      name: name,
    });

    duplicatedClips.push(getMinimalClipInfo(newClip));
  }

  // Return single clip info directly, or clips array with trackIndex for multiple
  if (duplicatedClips.length === 1) {
    return duplicatedClips[0];
<<<<<<< HEAD
  } 
    return {
      trackIndex,
      clips: duplicatedClips,
    };
  
=======
  }
  return {
    trackIndex,
    clips: duplicatedClips,
  };
>>>>>>> 096ef952
}<|MERGE_RESOLUTION|>--- conflicted
+++ resolved
@@ -89,21 +89,9 @@
     }
 
     return result;
-<<<<<<< HEAD
-  } 
-    const trackIndex = clip.trackIndex;
-    const sceneIndex = clip.sceneIndex;
-
-    if (trackIndex == null || sceneIndex == null) {
-      throw new Error(
-        `getMinimalClipInfo failed: could not determine trackIndex/sceneIndex for clip (path="${clip.path}")`,
-      );
-    }
-=======
   }
   const trackIndex = clip.trackIndex;
   const sceneIndex = clip.sceneIndex;
->>>>>>> 096ef952
 
   if (trackIndex == null || sceneIndex == null) {
     throw new Error(
@@ -115,10 +103,6 @@
     id: clip.id,
   };
 
-<<<<<<< HEAD
-    return result;
-  
-=======
   if (!omitFields.includes("trackIndex")) {
     result.trackIndex = trackIndex;
   }
@@ -127,7 +111,6 @@
   }
 
   return result;
->>>>>>> 096ef952
 }
 
 /**
@@ -454,18 +437,9 @@
   // Return single clip info directly, or clips array with trackIndex for multiple
   if (duplicatedClips.length === 1) {
     return duplicatedClips[0];
-<<<<<<< HEAD
-  } 
-    return {
-      trackIndex,
-      clips: duplicatedClips,
-    };
-  
-=======
   }
   return {
     trackIndex,
     clips: duplicatedClips,
   };
->>>>>>> 096ef952
 }
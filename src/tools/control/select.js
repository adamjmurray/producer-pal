--- conflicted
+++ resolved
@@ -53,11 +53,7 @@
  * @param {string} [args.detailView] - Detail view to show ('clip', 'device', or 'none')
  * @param {boolean} [args.showLoop] - Show loop view for selected clip
  * @param {boolean} [args.showBrowser] - Show browser view
-<<<<<<< HEAD
- * @param _context
-=======
  * @param {object} _context - Context from main (unused)
->>>>>>> 096ef952
  * @returns {object} Current view state with selection information
  */
 export function select(

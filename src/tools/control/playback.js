import {
  abletonBeatsToBarBeat,
  barBeatToAbletonBeats,
} from "../../notation/barbeat/barbeat-time.js";
import { validateIdType, validateIdTypes } from "../shared/id-validation.js";
import { parseCommaSeparatedIds } from "../shared/utils.js";
import { select } from "./select.js";

/**
 * Handle playing the arrangement view
 *
 * @param {object} liveSet - LiveAPI instance for live_set
 * @param {string} startTime - Start time in bar|beat format
 * @param {number} startTimeBeats - Start time in beats
 * @param {boolean} autoFollow - Whether tracks should follow arrangement
 * @param {object} _state - Current playback state (unused)
 * @returns {object} Updated playback state
 */
function handlePlayArrangement(
  liveSet,
  startTime,
  startTimeBeats,
  autoFollow,
  _state,
) {
  if (startTime == null) {
    liveSet.set("start_time", 0);
    startTimeBeats = 0;
  }

  // Handle autoFollow for arrangement playback
  if (autoFollow) {
    liveSet.set("back_to_arranger", 0);
  }

  liveSet.call("start_playing");

  return {
    isPlaying: true,
    currentTimeBeats: startTimeBeats ?? 0,
  };
}

/**
 * Handle playing a scene in session view
 *
 * @param {string} sceneId - Scene ID to play
 * @param {object} state - Current playback state
 * @returns {object} Updated playback state
 */
function handlePlayScene(sceneId, state) {
  if (sceneId == null) {
    throw new Error(
      `playback failed: sceneId is required for action "play-scene"`,
    );
  }
  const scene = validateIdType(sceneId, "scene", "playback");
  scene.call("fire");

  return {
    isPlaying: true,
    currentTimeBeats: state.currentTimeBeats,
  };
}

/**
 * Handle playing specific session clips
 *
 * @param {object} liveSet - LiveAPI instance for live_set
 * @param {string} clipIds - Comma-separated clip IDs
 * @param {object} state - Current playback state
 * @returns {object} Updated playback state
 */
function handlePlaySessionClips(liveSet, clipIds, state) {
  if (!clipIds) {
    throw new Error(
      `playback failed: clipIds is required for action "play-session-clips"`,
    );
  }

  const clipIdList = parseCommaSeparatedIds(clipIds);
  const clips = validateIdTypes(clipIdList, "clip", "playback", {
    skipInvalid: true,
  });

  for (const clip of clips) {
    // For clips, we need to fire the clip slot, not the clip itself
    // Extract track index and scene index from clip path or properties
    const trackIndex = clip.trackIndex;
    const sceneIndex = clip.sceneIndex;
    if (trackIndex == null || sceneIndex == null) {
      throw new Error(
        `playback play-session-clips action failed: could not determine track/scene for clipId=${clip.id}`,
      );
    }
    const clipSlot = new LiveAPI(
      `live_set tracks ${trackIndex} clip_slots ${sceneIndex}`,
    );
    if (!clipSlot.exists()) {
      throw new Error(
        `playback play-session-clips action failed: clip slot for clipId=${clip.id.replace(/^id /, "")} does not exist`,
      );
    }
    clipSlot.call("fire");
  }

  // Fix launch quantization: when playing multiple clips, stop and restart transport
  // to ensure in-sync playback (clips fired after the first are subject to quantization)
  if (clips.length > 1) {
    liveSet.call("stop_playing");
    liveSet.call("start_playing");
  }

  return {
    isPlaying: true,
    currentTimeBeats: state.currentTimeBeats,
  };
}

/**
 * Handle stopping specific session clips
 *
 * @param {string} clipIds - Comma-separated clip IDs
 * @param {object} state - Current playback state
 * @returns {object} Updated playback state
 */
function handleStopSessionClips(clipIds, state) {
  if (!clipIds) {
    throw new Error(
      `playback failed: clipIds is required for action "stop-session-clips"`,
    );
  }

  const stopClipIdList = parseCommaSeparatedIds(clipIds);
  const stopClips = validateIdTypes(stopClipIdList, "clip", "playback", {
    skipInvalid: true,
  });
  const tracksToStop = new Set();

  for (const clip of stopClips) {
    // Extract track index from clip and add to set to avoid duplicate calls
    const trackIndex = clip.trackIndex;
    if (trackIndex == null) {
      throw new Error(
        `playback stop-session-clips action failed: could not determine track for clipId=${clip.id}`,
      );
    }
    const trackPath = `live_set tracks ${trackIndex}`;
    tracksToStop.add(trackPath);
  }

  for (const trackPath of tracksToStop) {
    const track = new LiveAPI(trackPath);
    if (!track.exists()) {
      throw new Error(
        `playback stop-session-clips action failed: track for clip path does not exist`,
      );
    }
    track.call("stop_all_clips");
  }
  // this doesn't affect the isPlaying state
  return state;
}

/**
 * Route to appropriate handler based on playback action
 *
 * @param {string} action - Playback action to perform
 * @param {object} liveSet - LiveAPI instance for live_set
 * @param {object} params - Action parameters
 * @param {object} state - Current playback state
 * @returns {object} Updated playback state
 */
function handlePlaybackAction(action, liveSet, params, state) {
  const { startTime, startTimeBeats, autoFollow, sceneId, clipIds } = params;

  switch (action) {
    case "play-arrangement":
      return handlePlayArrangement(
        liveSet,
        startTime,
        startTimeBeats,
        autoFollow,
        state,
      );

    case "update-arrangement":
      // No playback state change, just the loop and follow settings above
      return state;

    case "play-scene":
      return handlePlayScene(sceneId, state);

    case "play-session-clips":
      return handlePlaySessionClips(liveSet, clipIds, state);

    case "stop-session-clips":
      return handleStopSessionClips(clipIds, state);

    case "stop-all-session-clips":
      liveSet.call("stop_all_clips");
      // the transport/arrangement might still be playing so don't update isPlaying
      return state;

    case "stop":
      liveSet.call("stop_playing");
      liveSet.set("start_time", 0);
      return {
        isPlaying: false,
        currentTimeBeats: 0,
      };

    default:
      throw new Error(`playback failed: unknown action "${action}"`);
  }
}

/**
 * Unified control for all playback functionality in both Arrangement and Session views.
 * IMPORTANT: Tracks can either follow the Arrangement timeline or play Session clips independently.
 * When Session clips are launched, those tracks stop following the Arrangement until explicitly told to return.
 * @param {object} args - The parameters
 * @param {string} args.action - Action to perform
 * @param {string} [args.startTime] - Position in bar|beat format to start playback from in the arrangement
 * @param {boolean} [args.loop] - Enable/disable arrangement loop
 * @param {string} [args.loopStart] - Loop start position in bar|beat format in the arrangement
 * @param {string} [args.loopEnd] - Loop end position in bar|beat format in the arrangement
 * @param {boolean} [args.autoFollow=true] - For 'play-arrangement' action: whether all tracks should automatically follow the arrangement
 * @param {string} [args.sceneId] - Scene ID for Session view operations (puts tracks into non-following state)
 * @param {string} [args.clipIds] - Comma-separated clip IDs for Session view operations
 * @param {boolean} [args.switchView=false] - Automatically switch to the appropriate view for the operation
<<<<<<< HEAD
 * @param _context
=======
 * @param {object} _context - Context from main (unused)
>>>>>>> 096ef952
 * @returns {object} Result with transport state
 */
export function playback(
  {
    action,
    startTime,
    loop,
    loopStart,
    loopEnd,
    autoFollow = true,
    sceneId,
    clipIds,
    switchView,
  } = {},
  _context = {},
) {
  if (!action) {
    throw new Error("playback failed: action is required");
  }
  const liveSet = new LiveAPI("live_set");

  // Get song time signature for bar|beat conversions
  const songTimeSigNumerator = liveSet.getProperty("signature_numerator");
  const songTimeSigDenominator = liveSet.getProperty("signature_denominator");

  // Convert bar|beat inputs to Ableton beats
  let startTimeBeats, loopStartBeats, loopEndBeats;

  if (startTime != null) {
    startTimeBeats = barBeatToAbletonBeats(
      startTime,
      songTimeSigNumerator,
      songTimeSigDenominator,
    );
    liveSet.set("start_time", startTimeBeats);
  }
  if (loop != null) {
    liveSet.set("loop", loop);
  }
  if (loopStart != null) {
    loopStartBeats = barBeatToAbletonBeats(
      loopStart,
      songTimeSigNumerator,
      songTimeSigDenominator,
    );
    liveSet.set("loop_start", loopStartBeats);
  }
  if (loopEnd != null) {
    loopEndBeats = barBeatToAbletonBeats(
      loopEnd,
      songTimeSigNumerator,
      songTimeSigDenominator,
    );
    // Live API uses loop_length, not loop_end, so we need to calculate the length
    const actualLoopStartBeats =
      loopStartBeats ?? liveSet.getProperty("loop_start");
    const loopLengthBeats = loopEndBeats - actualLoopStartBeats;
    liveSet.set("loop_length", loopLengthBeats);
  }

  // Default result values that will be overridden by specific actions
  // (for optimistic results to avoid a sleep() for playback state updates)
  let isPlaying = liveSet.getProperty("is_playing") > 0;
  let currentTimeBeats = liveSet.getProperty("current_song_time");

  const playbackState = handlePlaybackAction(
    action,
    liveSet,
    {
      startTime,
      startTimeBeats,
      autoFollow,
      sceneId,
      clipIds,
    },
    { isPlaying, currentTimeBeats },
  );

  isPlaying = playbackState.isPlaying;
  currentTimeBeats = playbackState.currentTimeBeats;

  // Convert beats back to bar|beat for the response
  const currentTime = abletonBeatsToBarBeat(
    currentTimeBeats,
    songTimeSigNumerator,
    songTimeSigDenominator,
  );

  // Get current loop state and convert to bar|beat
  const currentLoopStartBeats = liveSet.getProperty("loop_start");
  const currentLoopLengthBeats = liveSet.getProperty("loop_length");
  const currentLoopStart = abletonBeatsToBarBeat(
    currentLoopStartBeats,
    songTimeSigNumerator,
    songTimeSigDenominator,
  );
  const currentLoopEnd = abletonBeatsToBarBeat(
    currentLoopStartBeats + currentLoopLengthBeats,
    songTimeSigNumerator,
    songTimeSigDenominator,
  );

  // Handle view switching if requested
  if (switchView) {
    let targetView = null;
    if (action === "play-arrangement") {
      targetView = "arrangement";
    } else if (action === "play-scene" || action === "play-session-clips") {
      targetView = "session";
    }

    if (targetView) {
      select({ view: targetView });
    }
  }

  // Get tracks that are currently following the arrangement
  const trackIds = liveSet.getChildIds("tracks");
  const arrangementFollowerTrackIds = trackIds
    .filter((trackId) => {
      const track = LiveAPI.from(trackId);
      return track.exists() && track.getProperty("back_to_arranger") === 0;
    })
    .map((trackId) => trackId.replace("id ", ""))
    .join(",");

  // Build result object conditionally
  const result = {
    playing: isPlaying,
    currentTime,
  };

  // Only include arrangementLoop if loop is enabled
  const loopEnabled = loop ?? liveSet.getProperty("loop") > 0;
  if (loopEnabled) {
    result.arrangementLoop = {
      start: loopStart ?? currentLoopStart,
      end: loopEnd ?? currentLoopEnd,
    };
  }

  result.arrangementFollowerTrackIds = arrangementFollowerTrackIds;

  return result;
}<|MERGE_RESOLUTION|>--- conflicted
+++ resolved
@@ -229,11 +229,7 @@
  * @param {string} [args.sceneId] - Scene ID for Session view operations (puts tracks into non-following state)
  * @param {string} [args.clipIds] - Comma-separated clip IDs for Session view operations
  * @param {boolean} [args.switchView=false] - Automatically switch to the appropriate view for the operation
-<<<<<<< HEAD
- * @param _context
-=======
  * @param {object} _context - Context from main (unused)
->>>>>>> 096ef952
  * @returns {object} Result with transport state
  */
 export function playback(

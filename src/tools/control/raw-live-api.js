--- conflicted
+++ resolved
@@ -138,11 +138,7 @@
  * @param {string} [args.operations[].method] - Method name for call_method operations
  * @param {Array} [args.operations[].args] - Arguments for call_method operations or convenience operations
  * @param {*} [args.operations[].value] - Value for set_property operations
-<<<<<<< HEAD
- * @param _context
-=======
  * @param {object} _context - Internal context object (unused)
->>>>>>> 096ef952
  * @returns {object} Result object with path, id, and operation results
  */
 export function rawLiveApi({ path, operations } = {}, _context = {}) {

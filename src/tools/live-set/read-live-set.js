--- conflicted
+++ resolved
@@ -15,11 +15,7 @@
  * Read comprehensive information about the Live Set
  * @param {object} args - The parameters
  * @param {Array<string>} [args.include] - Array of data to include in the response
-<<<<<<< HEAD
- * @param _context
-=======
  * @param {object} _context - Internal context object (unused)
->>>>>>> 096ef952
  * @returns {object} Live Set information including tracks, scenes, tempo, time signature, and scale
  */
 export function readLiveSet(args = {}, _context = {}) {

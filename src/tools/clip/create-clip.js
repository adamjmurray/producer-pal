--- conflicted
+++ resolved
@@ -1,9 +1,6 @@
 import { interpretNotation } from "../../notation/barbeat/barbeat-interpreter.js";
 import { timeSigToAbletonBeatsPerBar } from "../../notation/barbeat/barbeat-time.js";
-<<<<<<< HEAD
 import { applyModulations } from "../../notation/modulation/modulation-evaluator.js";
-=======
->>>>>>> 096ef952
 import { select } from "../control/select.js";
 import { parseTimeSignature } from "../shared/utils.js";
 import {
@@ -233,17 +230,9 @@
         })
       : [];
 
-<<<<<<< HEAD
   // Apply modulations to notes if provided
-  applyModulations(
-    notes,
-    modulationString,
-    timeSigNumerator,
-    timeSigDenominator,
-  );
-
-=======
->>>>>>> 096ef952
+  applyModulations(notes, modulationString, timeSigNumerator, timeSigDenominator);
+
   // Determine clip length - assume clips start at 1.1 (beat 0)
   const clipLength = calculateClipLength(
     endBeats,

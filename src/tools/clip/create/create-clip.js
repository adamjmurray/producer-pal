--- conflicted
+++ resolved
@@ -1,19 +1,9 @@
-<<<<<<< HEAD
-import { interpretNotation } from "../../../notation/barbeat/interpreter/barbeat-interpreter.js";
-import { timeSigToAbletonBeatsPerBar } from "../../../notation/barbeat/time/barbeat-time.js";
-import { applyModulations } from "../../../notation/modulation/modulation-evaluator.js";
-import { select } from "../../control/select.js";
-import { parseTimeSignature } from "../../shared/utils.js";
-import {
-  buildClipName,
-  convertTimingParameters,
-  determineClipTimeSignature,
-=======
 import { interpretNotation } from "#src/notation/barbeat/interpreter/barbeat-interpreter.js";
 import {
   barBeatToAbletonBeats,
   timeSigToAbletonBeatsPerBar,
 } from "#src/notation/barbeat/time/barbeat-time.js";
+import { applyModulations } from "#src/notation/modulation/modulation-evaluator.js";
 import * as console from "#src/shared/v8-max-console.js";
 import { select } from "#src/tools/control/select.js";
 import { parseTimeSignature } from "#src/tools/shared/utils.js";
@@ -22,7 +12,6 @@
   convertTimingParameters,
   parseArrangementStartList,
   parseSceneIndexList,
->>>>>>> 418fcd7c
   processClipIteration,
 } from "./helpers/create-clip-helpers.js";
 
@@ -31,18 +20,11 @@
  * @param {object} args - The clip parameters
  * @param {string} args.view - View for the clip ('Session' or 'Arrangement')
  * @param {number} args.trackIndex - Track index (0-based)
-<<<<<<< HEAD
- * @param {number} [args.sceneIndex] - The scene/clip slot index (0-based), required for Session view
- * @param {string} [args.arrangementStart] - Start time in bar|beat format for Arrangement view clips (uses song time signature)
- * @param {number} [args.count=1] - Number of clips to create
- * @param {string} [args.notes] - Musical notation string
- * @param {string} [args.modulations] - Modulation expressions (parameter: expression per line)
-=======
  * @param {string} [args.sceneIndex] - Scene index(es), comma-separated for multiple (e.g., '0' or '0,2,5')
  * @param {string} [args.arrangementStart] - Bar|beat position(s), comma-separated for multiple (e.g., '1|1' or '1|1,2|1,3|3')
  * @param {string} [args.notes] - Musical notation string (MIDI clips only)
+ * @param {string} [args.modulations] - Modulation expressions (parameter: expression per line)
  * @param {string} [args.sampleFile] - Absolute path to audio file (audio clips only)
->>>>>>> 418fcd7c
  * @param {string} [args.name] - Base name for the clips
  * @param {string} [args.color] - Color in #RRGGBB hex format
  * @param {string} [args.timeSignature] - Time signature in format "4/4"
@@ -62,11 +44,8 @@
     sceneIndex = null,
     arrangementStart = null,
     notes: notationString = null,
-<<<<<<< HEAD
     modulations: modulationString = null,
-=======
     sampleFile = null,
->>>>>>> 418fcd7c
     name = null,
     color = null,
     timeSignature = null,
@@ -105,14 +84,16 @@
   const songTimeSigNumerator = liveSet.getProperty("signature_numerator");
   const songTimeSigDenominator = liveSet.getProperty("signature_denominator");
 
-  // Determine clip time signature
-  const { numerator: timeSigNumerator, denominator: timeSigDenominator } =
-    determineClipTimeSignature(
-      timeSignature,
-      songTimeSigNumerator,
-      songTimeSigDenominator,
-      parseTimeSignature,
-    );
+  // Determine clip time signature (custom or from song)
+  let timeSigNumerator, timeSigDenominator;
+  if (timeSignature != null) {
+    const parsed = parseTimeSignature(timeSignature);
+    timeSigNumerator = parsed.numerator;
+    timeSigDenominator = parsed.denominator;
+  } else {
+    timeSigNumerator = songTimeSigNumerator;
+    timeSigDenominator = songTimeSigDenominator;
+  }
 
   // Convert timing parameters to Ableton beats (excluding arrangementStart, done per-position)
   const { startBeats, firstStartBeats, endBeats } = convertTimingParameters(
@@ -131,23 +112,12 @@
   const { notes, clipLength: initialClipLength } = prepareClipData(
     sampleFile,
     notationString,
+    modulationString,
     endBeats,
     timeSigNumerator,
     timeSigDenominator,
   );
 
-<<<<<<< HEAD
-  // Apply modulations to notes if provided
-  applyModulations(
-    notes,
-    modulationString,
-    timeSigNumerator,
-    timeSigDenominator,
-  );
-
-  // Determine clip length - assume clips start at 1.1 (beat 0)
-  const clipLength = calculateClipLength(
-=======
   // Create clips
   const createdClips = createClips(
     view,
@@ -158,7 +128,6 @@
     initialClipLength,
     liveSet,
     startBeats,
->>>>>>> 418fcd7c
     endBeats,
     firstStartBeats,
     looping,
@@ -301,6 +270,7 @@
  * Prepares clip data (notes and initial length) based on clip type
  * @param {string} sampleFile - Audio file path (if audio clip)
  * @param {string} notationString - MIDI notation string (if MIDI clip)
+ * @param {string} modulationString - Modulation expressions to apply to notes
  * @param {number} endBeats - End position in beats
  * @param {number} timeSigNumerator - Time signature numerator
  * @param {number} timeSigDenominator - Time signature denominator
@@ -309,6 +279,7 @@
 function prepareClipData(
   sampleFile,
   notationString,
+  modulationString,
   endBeats,
   timeSigNumerator,
   timeSigDenominator,
@@ -321,6 +292,14 @@
           timeSigDenominator,
         })
       : [];
+
+  // Apply modulations to notes if provided
+  applyModulations(
+    notes,
+    modulationString,
+    timeSigNumerator,
+    timeSigDenominator,
+  );
 
   // Determine clip length
   let clipLength;

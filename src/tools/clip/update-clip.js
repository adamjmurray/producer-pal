--- conflicted
+++ resolved
@@ -2,8 +2,8 @@
   barBeatDurationToAbletonBeats,
   barBeatToAbletonBeats,
 } from "../../notation/barbeat/barbeat-time.js";
-import { interpretNotation, formatNotation } from "../../notation/notation.js";
 import { applyModulations } from "../../notation/modulation/modulation-evaluator.js";
+import { formatNotation, interpretNotation } from "../../notation/notation.js";
 import { MAX_CLIP_BEATS } from "../constants.js";
 import { validateIdTypes } from "../shared/id-validation.js";
 import { parseCommaSeparatedIds, parseTimeSignature } from "../shared/utils.js";
@@ -105,7 +105,6 @@
       looping: loop,
     });
 
-<<<<<<< HEAD
     if (notationString != null || modulationString != null) {
       let notes;
 
@@ -115,7 +114,7 @@
         if (noteUpdateMode === "merge") {
           // In merge mode, prepend existing notes as bar|beat notation
           const existingNotesResult = JSON.parse(
-            clip.call("get_notes_extended", 0, 127, 0, MAX_CLIP_BEATS),
+            clip.call("get_notes_extended", 0, 128, 0, MAX_CLIP_BEATS),
           );
           const existingNotes = existingNotesResult?.notes || [];
 
@@ -136,7 +135,7 @@
         // No notation provided, but modulations are - use existing notes
         if (noteUpdateMode === "merge") {
           const existingNotesResult = JSON.parse(
-            clip.call("get_notes_extended", 0, 127, 0, MAX_CLIP_BEATS),
+            clip.call("get_notes_extended", 0, 128, 0, MAX_CLIP_BEATS),
           );
           const existingNotes = existingNotesResult?.notes || [];
           // Filter to only valid fields for add_new_notes
@@ -151,24 +150,6 @@
         } else {
           // Replace mode with no notes means clear the clip
           notes = [];
-=======
-    if (notationString != null) {
-      let combinedNotationString = notationString;
-
-      if (noteUpdateMode === "merge") {
-        // In merge mode, prepend existing notes as bar|beat notation
-        const existingNotesResult = JSON.parse(
-          clip.call("get_notes_extended", 0, 128, 0, MAX_CLIP_BEATS),
-        );
-        const existingNotes = existingNotesResult?.notes || [];
-
-        if (existingNotes.length > 0) {
-          const existingNotationString = formatNotation(existingNotes, {
-            timeSigNumerator,
-            timeSigDenominator,
-          });
-          combinedNotationString = `${existingNotationString} ${notationString}`;
->>>>>>> 4fd4c05c
         }
       }
 

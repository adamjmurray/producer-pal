--- conflicted
+++ resolved
@@ -1,10 +1,6 @@
 /**
-<<<<<<< HEAD
- *
-=======
  * Get the track index of the host device
  * @returns {number|null} - Track index or null if not found
->>>>>>> 096ef952
  */
 export function getHostTrackIndex() {
   try {

import {
  LIVE_API_MONITORING_STATE_AUTO,
  LIVE_API_MONITORING_STATE_IN,
  LIVE_API_MONITORING_STATE_OFF,
  MONITORING_STATE,
} from "../constants.js";
import { validateIdTypes } from "../shared/id-validation.js";
import { parseCommaSeparatedIds } from "../shared/utils.js";

/**
 * Apply routing properties to a track
 * @param {LiveAPI} track - Track object
 * @param {object} root0 - Routing properties
 * @param {string} root0.inputRoutingTypeId - Input routing type ID
 * @param {string} root0.inputRoutingChannelId - Input routing channel ID
 * @param {string} root0.outputRoutingTypeId - Output routing type ID
 * @param {string} root0.outputRoutingChannelId - Output routing channel ID
 */
function applyRoutingProperties(
  track,
  {
    inputRoutingTypeId,
    inputRoutingChannelId,
    outputRoutingTypeId,
    outputRoutingChannelId,
  },
) {
  if (inputRoutingTypeId != null) {
    track.setProperty("input_routing_type", {
      identifier: Number(inputRoutingTypeId),
    });
  }

  if (inputRoutingChannelId != null) {
    track.setProperty("input_routing_channel", {
      identifier: Number(inputRoutingChannelId),
    });
  }

  if (outputRoutingTypeId != null) {
    track.setProperty("output_routing_type", {
      identifier: Number(outputRoutingTypeId),
    });
  }

  if (outputRoutingChannelId != null) {
    track.setProperty("output_routing_channel", {
      identifier: Number(outputRoutingChannelId),
    });
  }
}

/**
 * Apply monitoring state to a track
 * @param {LiveAPI} track - Track object
 * @param {string} monitoringState - Monitoring state value (in, auto, off)
 */
function applyMonitoringState(track, monitoringState) {
  if (monitoringState == null) {
    return;
  }

  const monitoringValue = {
    [MONITORING_STATE.IN]: LIVE_API_MONITORING_STATE_IN,
    [MONITORING_STATE.AUTO]: LIVE_API_MONITORING_STATE_AUTO,
    [MONITORING_STATE.OFF]: LIVE_API_MONITORING_STATE_OFF,
  }[monitoringState];

  if (monitoringValue === undefined) {
    throw new Error(
      `updateTrack failed: invalid monitoring state "${monitoringState}". Must be one of: ${Object.values(MONITORING_STATE).join(", ")}`,
    );
  }

  track.set("current_monitoring_state", monitoringValue);
}

/**
 * Updates properties of existing tracks
 * @param {object} args - The track parameters
 * @param {string} args.ids - Track ID or comma-separated list of track IDs to update
 * @param {string} [args.name] - Optional track name
 * @param {string} [args.color] - Optional track color (CSS format: hex)
 * @param {boolean} [args.mute] - Optional mute state
 * @param {boolean} [args.solo] - Optional solo state
 * @param {boolean} [args.arm] - Optional arm state
 * @param {string} [args.inputRoutingTypeId] - Optional input routing type identifier
 * @param {string} [args.inputRoutingChannelId] - Optional input routing channel identifier
 * @param {string} [args.outputRoutingTypeId] - Optional output routing type identifier
 * @param {string} [args.outputRoutingChannelId] - Optional output routing channel identifier
 * @param {string} [args.monitoringState] - Optional monitoring state ('in', 'auto', 'off')
 * @param {boolean} [args.arrangementFollower] - Whether the track should follow the arrangement timeline
<<<<<<< HEAD
 * @param _context
=======
 * @param {object} _context - Internal context object (unused)
>>>>>>> 096ef952
 * @returns {object | Array<object>} Single track object or array of track objects
 */
export function updateTrack(
  {
    ids,
    name,
    color,
    mute,
    solo,
    arm,
    inputRoutingTypeId,
    inputRoutingChannelId,
    outputRoutingTypeId,
    outputRoutingChannelId,
    monitoringState,
    arrangementFollower,
  } = {},
  _context = {},
) {
  if (!ids) {
    throw new Error("updateTrack failed: ids is required");
  }

  // Parse comma-separated string into array
  const trackIds = parseCommaSeparatedIds(ids);

  // Validate all IDs are tracks, skip invalid ones
  const tracks = validateIdTypes(trackIds, "track", "updateTrack", {
    skipInvalid: true,
  });

  const updatedTracks = [];

  for (const track of tracks) {
    track.setAll({
      name,
      color,
      mute,
      solo,
      arm,
    });

    // Handle routing properties
    applyRoutingProperties(track, {
      inputRoutingTypeId,
      inputRoutingChannelId,
      outputRoutingTypeId,
      outputRoutingChannelId,
    });

    // Handle arrangement follower
    if (arrangementFollower != null) {
      track.set("back_to_arranger", arrangementFollower ? 0 : 1);
    }

    // Handle monitoring state
    applyMonitoringState(track, monitoringState);

    // Build optimistic result object
    updatedTracks.push({
      id: track.id,
    });
  }

  // Return single object if one valid result, array for multiple results or empty array for none
  if (updatedTracks.length === 0) {
    return [];
  }
  return updatedTracks.length === 1 ? updatedTracks[0] : updatedTracks;
}<|MERGE_RESOLUTION|>--- conflicted
+++ resolved
@@ -90,11 +90,7 @@
  * @param {string} [args.outputRoutingChannelId] - Optional output routing channel identifier
  * @param {string} [args.monitoringState] - Optional monitoring state ('in', 'auto', 'off')
  * @param {boolean} [args.arrangementFollower] - Whether the track should follow the arrangement timeline
-<<<<<<< HEAD
- * @param _context
-=======
  * @param {object} _context - Internal context object (unused)
->>>>>>> 096ef952
  * @returns {object | Array<object>} Single track object or array of track objects
  */
 export function updateTrack(
